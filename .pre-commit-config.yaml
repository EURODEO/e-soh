repos:
  - repo: local
    hooks:
      # go-fmt ~ Enforces Go standard formatting (whitespace, indentation, et cetera)
      - id: go-fmt
        name: go-fmt
        description: "Enforces Go standard formatting (whitespace, indentation, et cetera)."
        entry: ./ci/go/go-fmt.sh
        language: script
        pass_filenames: false
  #      # go-vet ~ Finds subtle issues in Go where your code may not work as intended
  #      - id: go-vet
  #        name: go-vet
  #        description: "Finds subtle issues in Go where your code may not work as intended."
  #        entry: ./ci/go/go-vet.sh
  #        language: script
  #        pass_filenames: false

  - repo: https://github.com/pre-commit/mirrors-clang-format
<<<<<<< HEAD
    rev: "v17.0.6"
=======
    rev: "v18.1.2"
>>>>>>> 8c573ec1
    hooks:
      - id: clang-format
        entry: clang-format -i
        args: [--style=llvm]
        types_or: [c++]

  - repo: https://github.com/pre-commit/pre-commit-hooks
    rev: v4.5.0
    hooks:
      # Formatting
      - id: end-of-file-fixer # Makes sure files end in a newline and only a newline.
      - id: pretty-format-json
        args: ["--autofix", "--indent=4", "--no-ensure-ascii", "--no-sort-keys"] # Formats and sorts your JSON files.
        exclude: "ingest\/test\/test_data\/bufr\/.*"
      - id: trailing-whitespace # Trims trailing whitespace.
      # Checks
      - id: check-json # Attempts to load all json files to verify syntax.
        exclude: "ingest\/test\/test_data\/bufr\/.*"
      - id: check-merge-conflict # Check for files that contain merge conflict strings.
      - id: check-shebang-scripts-are-executable # Checks that scripts with shebangs are executable.
      - id: check-yaml
        # only checks syntax not load the yaml:
        # https://stackoverflow.com/questions/59413979/how-exclude-ref-tag-from-check-yaml-git-hook
        args: ["--unsafe"] # Parse the yaml files for syntax.

  # TODO: Re-enable when the issue https://github.com/psf/black/issues/4175 is solved for Black.
  ## reorder-python-imports ~ sort python imports
  #- repo: https://github.com/asottile/reorder_python_imports
  #  rev: v3.12.0
  #  hooks:
  #    - id: reorder-python-imports

  # black ~ Formats Python code
  - repo: https://github.com/psf/black
    rev: 24.3.0
    hooks:
      - id: black
        args: ["--line-length=120"]

  # flake8 ~ Enforces the Python PEP8 style guide
  - repo: https://github.com/pycqa/flake8
    rev: 7.0.0
    hooks:
      - id: flake8
        args: ["--ignore=W503", "--max-line-length=120"]

  # hadolint ~ Docker linter
  - repo: https://github.com/hadolint/hadolint
    rev: v2.12.1-beta
    hooks:
      - id: hadolint-docker
        args: [
            "--ignore=DL3008", # Pin versions in apt get install.
          ]

  # ShellCheck ~ Gives warnings and suggestions for bash/sh shell scripts
  - repo: https://github.com/koalaman/shellcheck-precommit
    rev: v0.10.0
    hooks:
      - id: shellcheck<|MERGE_RESOLUTION|>--- conflicted
+++ resolved
@@ -17,11 +17,7 @@
   #        pass_filenames: false
 
   - repo: https://github.com/pre-commit/mirrors-clang-format
-<<<<<<< HEAD
-    rev: "v17.0.6"
-=======
     rev: "v18.1.2"
->>>>>>> 8c573ec1
     hooks:
       - id: clang-format
         entry: clang-format -i
