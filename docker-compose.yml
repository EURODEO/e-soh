--- conflicted
+++ resolved
@@ -53,11 +53,7 @@
       interval: 5s
       timeout: 1s
       retries: 15
-<<<<<<< HEAD
-      start_period: 60s   # Failures in 30 seconds do not mark container as unhealthy
-=======
       start_period: 60s
->>>>>>> 4e89b76a
     depends_on:
       migrate:
         condition: service_completed_successfully
