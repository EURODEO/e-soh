import logging
import uuid
<<<<<<< HEAD
=======
import json
import hashlib
>>>>>>> f016b1da
from datetime import datetime
from datetime import timezone

from fastapi import HTTPException
from jsonschema import ValidationError
from api.model import JsonMessageSchema


from ingest.bufr.create_mqtt_message_from_bufr import (
    build_all_json_payloads_from_bufr,
)

# from ingest.netCDF.extract_metadata_netcdf import (
#     build_all_json_payloads_from_netcdf,
# )

logger = logging.getLogger(__name__)


def build_messages(file: object, input_type: str, uuid_prefix: str, schema_path: str):
    match input_type:
        case "bufr":
            unfinished_messages = build_all_json_payloads_from_bufr(file)
            if len(unfinished_messages) >= 1:
                for json_msg in unfinished_messages:
                    try:
                        JsonMessageSchema(**json_msg)
                        logger.info("Message passed schema validation.")
                    except ValidationError as v_error:
                        logger.error("Message did not pass schema validation, " + "\n" + str(v_error.message))
                        json_msg = None
                        raise HTTPException(status_code=400, detail="Message did not pass schema validation")
            else:
                logger.error("Empty message")
                raise HTTPException(status_code=400, detail="Empty message")

        case "json":
            unfinished_messages = []
            unfinished_messages.append(file)

    # Set message publication time in RFC3339 format
    # Create UUID for the message, and state message format version
    for json_msg in unfinished_messages:
<<<<<<< HEAD
=======
        try:
            JsonMessageSchema.model_validate_json(json.dumps(json_msg))
            logger.info("Message passed schema validation.")
        except ValidationError as v_error:
            logger.error("Message did not pass schema validation, " + "\n" + str(v_error.message))
            json_msg = None
            raise HTTPException(status_code=400, detail="Message did not pass schema validation")

>>>>>>> f016b1da
        message_uuid = f"{uuid_prefix}:{str(uuid.uuid4())}"
        json_msg["id"] = message_uuid
        json_msg["properties"]["data_id"] = message_uuid

        #  MD5 hash of a join on naming_authority, platform, standard_name, level,function and period.
        timeseries_id_string = (
            json_msg["properties"]["naming_authority"]
            + json_msg["properties"]["platform"]
            + json_msg["properties"]["content"]["standard_name"]
            + json_msg["properties"]["level"]
            + json_msg["properties"]["function"]
            + json_msg["properties"]["period"]
        )
        timeseries_id = hashlib.md5(timeseries_id_string.encode()).hexdigest()
        json_msg["properties"]["timeseries_id"] = timeseries_id
        json_msg["properties"]["pubtime"] = datetime.now(timezone.utc).isoformat(timespec="seconds")

    return unfinished_messages  # now populated with timestamps and uuids<|MERGE_RESOLUTION|>--- conflicted
+++ resolved
@@ -1,10 +1,6 @@
 import logging
 import uuid
-<<<<<<< HEAD
-=======
-import json
 import hashlib
->>>>>>> f016b1da
 from datetime import datetime
 from datetime import timezone
 
@@ -48,17 +44,6 @@
     # Set message publication time in RFC3339 format
     # Create UUID for the message, and state message format version
     for json_msg in unfinished_messages:
-<<<<<<< HEAD
-=======
-        try:
-            JsonMessageSchema.model_validate_json(json.dumps(json_msg))
-            logger.info("Message passed schema validation.")
-        except ValidationError as v_error:
-            logger.error("Message did not pass schema validation, " + "\n" + str(v_error.message))
-            json_msg = None
-            raise HTTPException(status_code=400, detail="Message did not pass schema validation")
-
->>>>>>> f016b1da
         message_uuid = f"{uuid_prefix}:{str(uuid.uuid4())}"
         json_msg["id"] = message_uuid
         json_msg["properties"]["data_id"] = message_uuid
