import logging
import hashlib

from datetime import datetime
from dateutil import parser

import datastore_pb2 as dstore

from google.protobuf.timestamp_pb2 import Timestamp

logger = logging.getLogger(__name__)


def dtime2tstamp(dtime):
    tstamp = Timestamp()
    tstamp.FromDatetime(dtime)
    return tstamp


def build_grpc_messages(msg: str) -> None:
    """
    This method sets up required fields in TSMetadata, ObsMetadata and ingest data to datastore
    """
    ts_metadata = dstore.TSMetadata()
    field_list_ts = ts_metadata.DESCRIPTOR.fields_by_name.keys()

    for i in field_list_ts:
        if i in msg["properties"]:
            setattr(ts_metadata, i, msg["properties"][i])
        elif i in msg["properties"]["content"]:
            setattr(ts_metadata, i, msg["properties"]["content"][i])

    level = str(ts_metadata.level)
    period = str(ts_metadata.period)
    function = ts_metadata.function
    standard_name = ts_metadata.standard_name
    parameter_name = hashlib.md5(":".join([standard_name, level, function, period]).encode()).hexdigest()
<<<<<<< HEAD

=======
>>>>>>> fe63bb7b
    setattr(ts_metadata, "parameter_name", parameter_name)

    observation_data = dstore.ObsMetadata()
    field_list_obs = observation_data.DESCRIPTOR.fields_by_name.keys()
    for i in field_list_obs:
        if i == "obstime_instant":
            if "datetime" in msg["properties"]:
                obstime_instant = dtime2tstamp(parser.isoparse(msg["properties"]["datetime"]))
                observation_data.obstime_instant.CopyFrom(obstime_instant)
        elif i in msg:
            setattr(observation_data, i, msg[i])
        elif i in msg["properties"]:
            if i == "pubtime":
                pubtime = dtime2tstamp(datetime.strptime(msg["properties"]["pubtime"], "%Y-%m-%dT%H:%M:%S%z"))
                observation_data.pubtime.CopyFrom(pubtime)
            else:
                setattr(observation_data, i, msg["properties"][i])
        elif i in msg["properties"]["content"]:
            setattr(observation_data, i, msg["properties"]["content"][i])

    if "geometry" in msg:
        if msg["geometry"]["type"] == "Point":
            point = dstore.Point(
                lat=float(msg["geometry"]["coordinates"]["lat"]), lon=float(msg["geometry"]["coordinates"]["lon"])
            )
            observation_data.geo_point.CopyFrom(point)

    return dstore.Metadata1(ts_mdata=ts_metadata, obs_mdata=observation_data)<|MERGE_RESOLUTION|>--- conflicted
+++ resolved
@@ -35,10 +35,6 @@
     function = ts_metadata.function
     standard_name = ts_metadata.standard_name
     parameter_name = hashlib.md5(":".join([standard_name, level, function, period]).encode()).hexdigest()
-<<<<<<< HEAD
-
-=======
->>>>>>> fe63bb7b
     setattr(ts_metadata, "parameter_name", parameter_name)
 
     observation_data = dstore.ObsMetadata()
