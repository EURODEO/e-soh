--- conflicted
+++ resolved
@@ -1,11 +1,8 @@
 from __future__ import annotations
 import json
 
-<<<<<<< HEAD
-=======
 from pydantic.functional_validators import field_validator
 
->>>>>>> 148a8507
 from typing import List
 from typing import Literal
 from typing import Optional
