--- conflicted
+++ resolved
@@ -26,11 +26,8 @@
     "host": os.getenv("MQTT_HOST"),
     "username": os.getenv("MQTT_USERNAME"),
     "password": os.getenv("MQTT_PASSWORD"),
-<<<<<<< HEAD
     "enable_tls": os.getenv("MQTT_TLS", "False").lower() in ("true", "1", "t"),
-=======
     "port": os.getenv("MQTT_PORT", 8883),
->>>>>>> adb313e4
 }
 
 
