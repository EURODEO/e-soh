import json
import logging
from paho.mqtt import client as mqtt_client
from fastapi import HTTPException

logger = logging.getLogger(__name__)


def connect_mqtt(mqtt_conf: dict):
    def on_connect(client, userdata, flags, rc, properties):
        if rc == 0:
            print("Connected to MQTT Broker!")
        else:
            print("Failed to connect, return code %d\n", rc)

    client = mqtt_client.Client(mqtt_client.CallbackAPIVersion.VERSION2)
    client.username_pw_set(mqtt_conf["username"], mqtt_conf["password"])
    client.on_connect = on_connect
<<<<<<< HEAD
    if mqtt_conf["enable_tls"]:
        client.tls_set()
    client.connect(mqtt_conf["host"], 8883)
    client.loop_start()
=======
    client.tls_set()
    client.connect(mqtt_conf["host"], mqtt_conf["port"])
>>>>>>> adb313e4
    return client


def send_message(topic: str, message: str, client: object):
    if len(topic) != 0:
        mqtt_topic = topic
    try:
        if isinstance(message, str):
            client.publish(mqtt_topic, message)
        else:
            client.publish(mqtt_topic, json.dumps(message))

    except Exception as e:
        logger.critical(str(e))
        raise HTTPException(status_code=500, detail="Failed to publish to mqtt")<|MERGE_RESOLUTION|>--- conflicted
+++ resolved
@@ -16,15 +16,12 @@
     client = mqtt_client.Client(mqtt_client.CallbackAPIVersion.VERSION2)
     client.username_pw_set(mqtt_conf["username"], mqtt_conf["password"])
     client.on_connect = on_connect
-<<<<<<< HEAD
+
     if mqtt_conf["enable_tls"]:
         client.tls_set()
-    client.connect(mqtt_conf["host"], 8883)
+
+    client.connect(mqtt_conf["host"], mqtt_conf["port"])
     client.loop_start()
-=======
-    client.tls_set()
-    client.connect(mqtt_conf["host"], mqtt_conf["port"])
->>>>>>> adb313e4
     return client
 
 
