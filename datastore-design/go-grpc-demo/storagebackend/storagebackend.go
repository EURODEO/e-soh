package storagebackend

import (
	datastore "datastore/datastore"
)

// StorageBackend is the interface for an observation storage backend.
type StorageBackend interface {

	// Description returns the description of the backend.
	Description() string

	// AddTimeSeries adds a time series to the storage.
	// Returns nil upon success, otherwise error.
	AddTimeSeries(*datastore.AddTSRequest) error

<<<<<<< HEAD
	// DeleteTimeSeries deletes a set of time series from the storage.
	// Returns nil upon success, otherwise error.
	DeleteTimeSeries(*datastore.DeleteTSRequest) error
=======
	// FindTimeSeries finds a set of time series in the storage.
	// Returns nil upon success, otherwise error.
	FindTimeSeries(*datastore.FindTSRequest) (*datastore.FindTSResponse, error)
>>>>>>> f3a0508a

	// PutObservations inserts observations in the storage.
	// Returns nil upon success, otherwise error.
	PutObservations(*datastore.PutObsRequest) error

	// GetObservations retrieves observations from the storage.
	// Returns nil upon success, otherwise error.
	GetObservations(*datastore.GetObsRequest) (*datastore.GetObsResponse, error)
}<|MERGE_RESOLUTION|>--- conflicted
+++ resolved
@@ -14,15 +14,13 @@
 	// Returns nil upon success, otherwise error.
 	AddTimeSeries(*datastore.AddTSRequest) error
 
-<<<<<<< HEAD
 	// DeleteTimeSeries deletes a set of time series from the storage.
 	// Returns nil upon success, otherwise error.
 	DeleteTimeSeries(*datastore.DeleteTSRequest) error
-=======
+
 	// FindTimeSeries finds a set of time series in the storage.
 	// Returns nil upon success, otherwise error.
 	FindTimeSeries(*datastore.FindTSRequest) (*datastore.FindTSResponse, error)
->>>>>>> f3a0508a
 
 	// PutObservations inserts observations in the storage.
 	// Returns nil upon success, otherwise error.
