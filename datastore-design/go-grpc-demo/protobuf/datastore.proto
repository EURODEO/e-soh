syntax = "proto3";

package datastore;

import "google/protobuf/timestamp.proto";

option go_package = "./datastore";

// Notes:
// - A 'time series' has a globally unique ID, serves a container/context for
//   observations, and contains overall metadata that are independent of obs
//   time.
// - An 'observation' belongs to a time series and contains obs time, obs value,
//   and metadata that depend on obs time.
// - All obs times are of type google.protobuf.Timestamp

service Datastore {
  rpc AddTimeSeries(AddTSRequest) returns (AddTSResponse);
<<<<<<< HEAD
  //rpc FindTimeSeries(FindTSRequest) returns (FindTSResponse);
  rpc DeleteTimeSeries(DeleteTSRequest) returns (DeleteTSResponse);
=======
  rpc FindTimeSeries(FindTSRequest) returns (FindTSResponse);
  //rpc DeleteTimeSeries(DeleteTSRequest) returns (DeleteTSResponse);
>>>>>>> f3a0508a
  //rpc UpdateTimeSeries(UpdateTSRequest) returns (UpdateTSResponse);
  rpc PutObservations(PutObsRequest) returns (PutObsResponse);
  rpc GetObservations(GetObsRequest) returns (GetObsResponse);
}

//---------------------------------------------------------------------------

message Point { // horizontal position
  double lat = 1; // latitude degrees in range [-90, 90]
  double lon = 2; // longitude degrees in range [-180, 180]
}

//---------------------------------------------------------------------------

message TSMetadata {
  string station_id = 1;
  string param_id = 2;
  Point pos = 3;
  string other1 = 4; // for now
  string other2 = 5; // for now
  string other3 = 6; // for now
  // ...
}

message AddTSRequest {
  int64 id = 1;
  TSMetadata metadata = 2;
}

message AddTSResponse {
  int32 status = 1;
  string error = 2; // empty on success
}

//---------------------------------------------------------------------------

<<<<<<< HEAD
message DeleteTSRequest {
  repeated int64 ids = 1;
}

message DeleteTSResponse {
  int32 status = 1;
  string error = 2; // empty on success
=======
message Polygon { // horizontal area
  // three or more points with an implicit edge between the first and last point
  repeated Point points = 1;
}

message FindTSRequest {
  repeated string station_ids = 1; // if specified, only return time series matching any of these station IDs
  repeated string param_ids = 2; // if specified, only return time series matching any of these param IDs
  Polygon inside = 3; // if specified, only return time series located inside this area
  // TODO: add search filters for other metadata
}

message TimeSeries {
  int64 id = 1;
  TSMetadata metadata = 2;
}

message FindTSResponse {
  int32 status = 1;
  string error = 2; // empty on success
  repeated TimeSeries tseries = 3; // matching time series
>>>>>>> f3a0508a
}

//---------------------------------------------------------------------------

message ObsMetadata {
  string field1 = 1; // for now
  string field2 = 2; // for now
  // ...
}

message Observation {
  google.protobuf.Timestamp time = 1; // obs time
  double value = 2; // for now
  ObsMetadata metadata = 3;
}

message TSObservations {
  int64 tsid = 1; // time series ID
  repeated Observation obs = 2; // assuming strictly increasing obs time
}

//---------------------------------------------------------------------------

message PutObsRequest {
  repeated TSObservations tsobs = 1; // assuming distinct time series IDs
}

message PutObsResponse {
  int32 status = 1;
  string error = 2; // empty on success
}

//---------------------------------------------------------------------------

message GetObsRequest {
  repeated int64 tsids = 1; // assuming distinct time series IDs
  google.protobuf.Timestamp fromtime = 2; // earliest obs time
  google.protobuf.Timestamp totime = 3; // latest obs time
}

message GetObsResponse {
  int32 status = 1;
  string error = 2; // empty on success
  repeated TSObservations tsobs = 3; // same time series IDs as in request
}<|MERGE_RESOLUTION|>--- conflicted
+++ resolved
@@ -16,13 +16,8 @@
 
 service Datastore {
   rpc AddTimeSeries(AddTSRequest) returns (AddTSResponse);
-<<<<<<< HEAD
-  //rpc FindTimeSeries(FindTSRequest) returns (FindTSResponse);
   rpc DeleteTimeSeries(DeleteTSRequest) returns (DeleteTSResponse);
-=======
   rpc FindTimeSeries(FindTSRequest) returns (FindTSResponse);
-  //rpc DeleteTimeSeries(DeleteTSRequest) returns (DeleteTSResponse);
->>>>>>> f3a0508a
   //rpc UpdateTimeSeries(UpdateTSRequest) returns (UpdateTSResponse);
   rpc PutObservations(PutObsRequest) returns (PutObsResponse);
   rpc GetObservations(GetObsRequest) returns (GetObsResponse);
@@ -59,7 +54,6 @@
 
 //---------------------------------------------------------------------------
 
-<<<<<<< HEAD
 message DeleteTSRequest {
   repeated int64 ids = 1;
 }
@@ -67,9 +61,11 @@
 message DeleteTSResponse {
   int32 status = 1;
   string error = 2; // empty on success
-=======
-message Polygon { // horizontal area
-  // three or more points with an implicit edge between the first and last point
+}
+
+//---------------------------------------------------------------------------
+
+message Polygon { // horizontal area; three or more points
   repeated Point points = 1;
 }
 
@@ -89,7 +85,6 @@
   int32 status = 1;
   string error = 2; // empty on success
   repeated TimeSeries tseries = 3; // matching time series
->>>>>>> f3a0508a
 }
 
 //---------------------------------------------------------------------------
