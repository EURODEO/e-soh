# E-SOH datastore variant 1: gRPC service written in Go

## Overview

This directory contains code that demonstrates how the E-SOH datastore could
be implemented as a [gRPC](https://grpc.io/) service written in
[Go](https://go.dev/).

Currently the datastore server is using a TimescaleDB server as its only
storage backend (for both metadata and observations).

The code has been tested in the following environment:

### Service

|   |   |
|---|---|
| OS | [Ubuntu](https://ubuntu.com/) [22.04 Jammy](https://releases.ubuntu.com/jammy/) |
| [Docker](https://www.docker.com/) | 24.0.5 |
| [Docker Compose](https://www.docker.com/) | 2.20.2 |

### Python client example

|   |   |
|---|---|
| OS | Same as service |
| [Python](https://www.python.org/) | 3.11 |
| [grpcio-tools](https://grpc.io/docs/languages/python/quickstart/) | 1.56.2 |

## Using docker compose to manage the service

`docker compose up`

`docker compose down`

MORE DETAILS HERE!

## Compiling datastore.proto to prevent IDEs from complaining

Whenever `datastore.proto` changes, it should be complied locally in order for
IDEs to recognize the current types and symbols.

```text
protoc --go_out=. --go-grpc_out=. protobuf/datastore.proto
```

## Environment variables

TO BE OBSOLETED BY A SECTION ABOUT ENVIRONMENT VARIABLES RELEVANT TO
DOCKER COMPOSE ONLY (to override fields in docker-compose.yml)

The following environment variables are supported:

Variable | Mandatory | Default value | Description
:--      | :--       | :--           | :--
`SERVERPORT`       | No  | `50050`            | Server port number
`TSDBHOST`         | No  | `localhost`        | TimescaleDB host
`TSDBPORT`         | No  | `5433`             | TimescaleDB port number
`TSDBUSER`         | No  | `postgres`         | TimescaleDB user name
`TSDBPASSWORD`     | No  | `mysecretpassword` | TimescaleDB password
`TSDBDBNAME`       | No  | `data`             | TimescaleDB database name
`TSDBRESET`        | No  | `false`            | Whether to reset the TimescaleDB database (drop, (re)create, define schema etc.)

## Testing the datastore service with gRPCurl

The datastore service can be tested with [gRPCurl](https://github.com/fullstorydev/grpcurl). Below are a few examples:

### List all services defined in the proto file

```text
$ grpcurl -plaintext -proto protobuf/datastore.proto 127.0.0.1:50050 list
datastore.Datastore
```

### Describe all services defined in the proto file

```text
$ grpcurl -plaintext -proto protobuf/datastore.proto 127.0.0.1:50050 describe
datastore.Datastore is a service:
service Datastore {
  rpc AddTimeSeries ( .datastore.AddTSRequest ) returns ( .datastore.AddTSResponse );
...
```

### Describe method AddTimeSeries

```text
$ grpcurl -plaintext -proto protobuf/datastore.proto 127.0.0.1:50050 describe datastore.Datastore.AddTimeSeries
datastore.Datastore.AddTimeSeries is a method:
rpc AddTimeSeries ( .datastore.AddTSRequest ) returns ( .datastore.AddTSResponse );
```

### Describe message AddTSRequest

```text
$ grpcurl -plaintext -proto protobuf/datastore.proto 127.0.0.1:50050 describe .datastore.AddTSRequest
datastore.AddTSRequest is a message:
message AddTSRequest {
  int64 id = 1;
  .datastore.TSMetadata metadata = 2;
}
```

### Add a time series

```text
<<<<<<< HEAD
$ grpcurl -d '{"id": 1234, "metadata": {"station_id": "18700", "param_id": "211", "lat": 59.91, "lon": 10.75, "other1": "value1", "other2": "value2", "other3": "value3"}}' -plaintext -proto protobuf/datastore.proto 127.0.0.1:50050 datastore.Datastore.AddTimeSeries
...
```

### Delete one or more time series

```text
$ grpcurl -d '{"ids": [1234, 5678]}' -plaintext -proto protobuf/datastore.proto 127.0.0.1:50050 datastore.Datastore.DeleteTimeSeries
...
```

### Insert observations into time series 1234

```text
$ grpcurl -d '{"tsobs": [{"tsid": 1234, "obs": [{"time": "2023-01-01T00:00:10Z", "value": 123.456, "metadata": {"field1": "value1", "field2": "value2"}}]}]}' -plaintext -proto protobuf/datastore.proto 127.0.0.1:50050 datastore.Datastore.PutObservations
...
```

### Retrieve observations within a time range from time series 1234, 5678, and 9012

```text
=======
$ grpcurl -d '{"id": 1234, "metadata": {"station_id": "18700", "param_id": "211", "pos": {"lat": 59.91, "lon": 10.75}, "other1": "value1", "other2": "value2", "other3": "value3"}}' -plaintext -proto protobuf/datastore.proto 127.0.0.1:50050 datastore.Datastore.AddTimeSeries
...
```

### Find all time series

```text
$ grpcurl -plaintext -proto protobuf/datastore.proto 127.0.0.1:50050 datastore.Datastore.FindTimeSeries
...
```

### Find time series matching any of a list of station IDs

```text
$ grpcurl -d '{"station_ids": ["18700", "17800"]}' -plaintext -proto protobuf/datastore.proto 127.0.0.1:50050 datastore.Datastore.FindTimeSeries
...
```

### Find time series inside a polygon

#### Error case 1: too few points

```text
$ grpcurl -d '{"inside": {"points": [{"lat": 1, "lon": 1}, {"lat": 3, "lon": 1}]}}' -plaintext -proto protobuf/datastore.proto 127.0.0.1:50050 datastore.Datastore.FindTimeSeries
...
```

#### Correct case

```text
$ grpcurl -d '{"inside": {"points": [{"lat": 1, "lon": 1}, {"lat": 1, "lon": 3}, {"lat": 3, "lon": 3}, {"lat": 3, "lon": 1}, {"lat": 1, "lon": 2}]}}' -plaintext -proto protobuf/datastore.proto 127.0.0.1:50050 datastore.Datastore.FindTimeSeries
...
```

### Insert observations into time series 1234

```text
$ grpcurl -d '{"tsobs": [{"tsid": 1234, "obs": [{"time": "2023-01-01T00:00:10Z", "value": 123.456, "metadata": {"field1": "value1", "field2": "value2"}}]}]}' -plaintext -proto protobuf/datastore.proto 127.0.0.1:50050 datastore.Datastore.PutObservations
...
```

### Retrieve observations within a time range from time series 1234, 5678, and 9012

```text
>>>>>>> f3a0508a
$ grpcurl -d '{"tsids": [1234, 5678, 9012], "fromtime": "2023-01-01T00:00:05Z", "totime": "2023-01-01T00:00:13Z"}' -plaintext -proto protobuf/datastore.proto 127.0.0.1:50050 datastore.Datastore.GetObservations
...
```

## Testing the datastore service with a Python client

### Compiling the protobuf file

If necessary, compile the protobuf file first. The following command generates the files
`datastore_pb2.py` and `datastore_grpc.py` under `examples/clients/python/`:

```text
python -m grpc_tools.protoc --proto_path=protobuf protobuf/datastore.proto --python_out=examples/clients/python --grpc_python_out=examples/clients/python
```

### Running the client

The python client can be run like this:

```text
$ python examples/clients/python/client.py
calling AddTSRequest() ...
...
```

Testing the performance can be done with:
```bash
$ python -m cProfile -o <cprofile_output_file> <path_to_python_script>
```

Generate a dot graph / tree with:
```bash
$ gprof2dot --colour-nodes-by-selftime -f pstats <cprofile_output_file> | dot -Tpng -o <output_graph_file>
```<|MERGE_RESOLUTION|>--- conflicted
+++ resolved
@@ -104,8 +104,7 @@
 ### Add a time series
 
 ```text
-<<<<<<< HEAD
-$ grpcurl -d '{"id": 1234, "metadata": {"station_id": "18700", "param_id": "211", "lat": 59.91, "lon": 10.75, "other1": "value1", "other2": "value2", "other3": "value3"}}' -plaintext -proto protobuf/datastore.proto 127.0.0.1:50050 datastore.Datastore.AddTimeSeries
+$ grpcurl -d '{"id": 1234, "metadata": {"station_id": "18700", "param_id": "211", "pos": {"lat": 59.91, "lon": 10.75}, "other1": "value1", "other2": "value2", "other3": "value3"}}' -plaintext -proto protobuf/datastore.proto 127.0.0.1:50050 datastore.Datastore.AddTimeSeries
 ...
 ```
 
@@ -113,21 +112,6 @@
 
 ```text
 $ grpcurl -d '{"ids": [1234, 5678]}' -plaintext -proto protobuf/datastore.proto 127.0.0.1:50050 datastore.Datastore.DeleteTimeSeries
-...
-```
-
-### Insert observations into time series 1234
-
-```text
-$ grpcurl -d '{"tsobs": [{"tsid": 1234, "obs": [{"time": "2023-01-01T00:00:10Z", "value": 123.456, "metadata": {"field1": "value1", "field2": "value2"}}]}]}' -plaintext -proto protobuf/datastore.proto 127.0.0.1:50050 datastore.Datastore.PutObservations
-...
-```
-
-### Retrieve observations within a time range from time series 1234, 5678, and 9012
-
-```text
-=======
-$ grpcurl -d '{"id": 1234, "metadata": {"station_id": "18700", "param_id": "211", "pos": {"lat": 59.91, "lon": 10.75}, "other1": "value1", "other2": "value2", "other3": "value3"}}' -plaintext -proto protobuf/datastore.proto 127.0.0.1:50050 datastore.Datastore.AddTimeSeries
 ...
 ```
 
@@ -161,17 +145,16 @@
 ...
 ```
 
-### Insert observations into time series 1234
+### Insert observations into a time series
 
 ```text
 $ grpcurl -d '{"tsobs": [{"tsid": 1234, "obs": [{"time": "2023-01-01T00:00:10Z", "value": 123.456, "metadata": {"field1": "value1", "field2": "value2"}}]}]}' -plaintext -proto protobuf/datastore.proto 127.0.0.1:50050 datastore.Datastore.PutObservations
 ...
 ```
 
-### Retrieve observations within a time range from time series 1234, 5678, and 9012
+### Retrieve observations within a time range from a set of time series
 
 ```text
->>>>>>> f3a0508a
 $ grpcurl -d '{"tsids": [1234, 5678, 9012], "fromtime": "2023-01-01T00:00:05Z", "totime": "2023-01-01T00:00:13Z"}' -plaintext -proto protobuf/datastore.proto 127.0.0.1:50050 datastore.Datastore.GetObservations
 ...
 ```
