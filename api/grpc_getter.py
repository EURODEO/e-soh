import os
from functools import cache

import datastore_pb2_grpc as dstore_grpc
import grpc

# Functions in this file should be async,
# These functions should be the only components that are
# dependent on external services.


# Reuse channel and stub as much as possible, see https://grpc.io/docs/guides/performance/
@cache
def get_grpc_stub():
    channel = grpc.aio.insecure_channel(f"{os.getenv('DSHOST', 'localhost')}:{os.getenv('DSPORT', '50050')}")
<<<<<<< HEAD
    grpc_stub = dstore_grpc.DatastoreStub(channel)
    response = await grpc_stub.GetObservations(get_obs_request)
    print(response)
=======
    return dstore_grpc.DatastoreStub(channel)


async def get_obs_request(request):
    grpc_stub = get_grpc_stub()
    response = await grpc_stub.GetObservations(request)

>>>>>>> 097aa153
    return response


async def getTSAGRequest(request):
    grpc_stub = get_grpc_stub()
    response = await grpc_stub.GetTSAttrGroups(request)
    return response<|MERGE_RESOLUTION|>--- conflicted
+++ resolved
@@ -13,11 +13,6 @@
 @cache
 def get_grpc_stub():
     channel = grpc.aio.insecure_channel(f"{os.getenv('DSHOST', 'localhost')}:{os.getenv('DSPORT', '50050')}")
-<<<<<<< HEAD
-    grpc_stub = dstore_grpc.DatastoreStub(channel)
-    response = await grpc_stub.GetObservations(get_obs_request)
-    print(response)
-=======
     return dstore_grpc.DatastoreStub(channel)
 
 
@@ -25,7 +20,6 @@
     grpc_stub = get_grpc_stub()
     response = await grpc_stub.GetObservations(request)
 
->>>>>>> 097aa153
     return response
 
 
