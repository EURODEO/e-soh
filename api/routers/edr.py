--- conflicted
+++ resolved
@@ -126,19 +126,13 @@
 
     range = get_datetime_range(datetime)
     get_obs_request = dstore.GetObsRequest(
-<<<<<<< HEAD
         filter=dict(
             instrument=dstore.Strings(values=list(map(str.strip, parameter_name.split(","))) if parameter_name else "*")
         ),
-        inside=dstore.Polygon(points=[dstore.Point(lat=coord[1], lon=coord[0]) for coord in poly.exterior.coords]),
-        interval=dstore.TimeInterval(start=range[0], end=range[1]) if range else None,
-=======
-        filter=dict(instrument=dstore.Strings(values=list(map(str.strip, parameter_name.split(","))))),
         spatial_area=dstore.Polygon(
             points=[dstore.Point(lat=coord[1], lon=coord[0]) for coord in poly.exterior.coords]
         ),
         temporal_interval=dstore.TimeInterval(start=range[0], end=range[1]) if range else None,
->>>>>>> 35e3e802
     )
     coverages = await getObsRequest(get_obs_request)
     coverages = edr_formatter[f].convert(coverages)
