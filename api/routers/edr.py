--- conflicted
+++ resolved
@@ -59,8 +59,6 @@
 # Maybe it would be better to only query a limited set of data instead of everything (meaning 24 hours)
 async def get_locations(
     bbox: Annotated[str | None, Query(example="5.0,52.0,6.0,52.1")] = None,
-<<<<<<< HEAD
-=======
     datetime: Annotated[str | None, Query(example="2022-12-31T00:00Z/2023-01-01T00:00Z")] = None,
     parameter_name: Annotated[
         str | None,
@@ -73,7 +71,6 @@
             "air_temperature:1.5:maximum:PT10M",
         ),
     ] = None,
->>>>>>> 8c573ec1
 ) -> EDRFeatureCollection:  # Hack to use string
     ts_request = dstore.GetObsRequest(
         temporal_latest=True,
