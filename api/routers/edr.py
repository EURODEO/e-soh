# For developing:    uvicorn main:app --reload
from collections import defaultdict
from typing import Annotated
from typing import DefaultDict
from typing import Dict
from typing import Set
from typing import Tuple

import datastore_pb2 as dstore
import formatters
from covjson_pydantic.coverage import Coverage
from covjson_pydantic.coverage import CoverageCollection
from covjson_pydantic.parameter import Parameter
from custom_geo_json.edr_feature_collection import EDRFeatureCollection
from fastapi import APIRouter
from fastapi import HTTPException
from fastapi import Path
from fastapi import Query
from formatters.covjson import make_parameter
from geojson_pydantic import Feature
from geojson_pydantic import Point
from grpc_getter import get_obs_request
from shapely import buffer
from shapely import geometry
from shapely import wkt
from shapely.errors import GEOSException
from utilities import get_datetime_range
from utilities import verify_parameter_names

router = APIRouter(prefix="/collections/observations")


@router.get(
    "/locations",
    tags=["Collection data queries"],
    response_model=EDRFeatureCollection,
    response_model_exclude_none=True,
)
# We can currently only query data, even if we only need metadata like for this endpoint
# Maybe it would be better to only query a limited set of data instead of everything (meaning 24 hours)
async def get_locations(
    bbox: Annotated[str | None, Query(example="5.0,52.0,6.0,52.1")] = None
) -> EDRFeatureCollection:  # Hack to use string
    if bbox:
        left, bottom, right, top = map(str.strip, bbox.split(","))
        poly = geometry.Polygon([(left, bottom), (right, bottom), (right, top), (left, top)])

    ts_request = dstore.GetObsRequest(
        spatial_area=(
            dstore.Polygon(
                points=[dstore.Point(lat=coord[1], lon=coord[0]) for coord in poly.exterior.coords],
            )
            if bbox
            else None
        ),
        temporal_mode="latest",
    )

    ts_response = await get_obs_request(ts_request)

    platform_parameters: DefaultDict[str, Set[str]] = defaultdict(set)
    platform_coordinates: Dict[str, Set[Tuple[float, float]]] = defaultdict(set)
    all_parameters: Dict[str, Parameter] = {}
    for obs in ts_response.observations:
        parameter = make_parameter(obs.ts_mdata)
        platform_parameters[obs.ts_mdata.platform].add(obs.ts_mdata.parameter_name)
        # Take last point
        platform_coordinates[obs.ts_mdata.platform].add(
            (obs.obs_mdata[-1].geo_point.lon, obs.obs_mdata[-1].geo_point.lat)
        )
        # Check for inconsistent parameter definitions between stations
        # TODO: How to handle those?
        if obs.ts_mdata.parameter_name in all_parameters and all_parameters[obs.ts_mdata.parameter_name] != parameter:
            raise HTTPException(
                status_code=500,
                detail={
                    "parameter": f"Parameter with name {obs.ts_mdata.parameter_name} "
                    f"has multiple definitions:\n{all_parameters[obs.ts_mdata.parameter_name]}\n{parameter}"
                },
            )
        all_parameters[obs.ts_mdata.parameter_name] = parameter

    # Check for multiple coordinates on one station
    for station_id in platform_parameters.keys():
        if len(platform_coordinates[station_id]) > 1:
            raise HTTPException(
                status_code=500,
                detail={
                    "coordinates": f"Station with id `{station_id} "
                    f"has multiple coordinates: {platform_coordinates[station_id]}"
                },
            )

    features = [
        Feature(
            type="Feature",
            id=station_id,
            properties={"parameter-name": sorted(platform_parameters[station_id])},
            geometry=Point(
                type="Point",
                coordinates=list(platform_coordinates[station_id])[0],
            ),
        )
        for station_id in sorted(platform_parameters.keys())  # Sort by station_id
    ]
    parameters = {parameter_id: all_parameters[parameter_id] for parameter_id in sorted(all_parameters)}

    return EDRFeatureCollection(features=features, type="FeatureCollection", parameters=parameters)


@router.get(
    "/locations/{location_id}",
    tags=["Collection data queries"],
    response_model=Coverage | CoverageCollection,
    response_model_exclude_none=True,
)
async def get_data_location_id(
    location_id: Annotated[str, Path(example="06260")],
    parameter_name: Annotated[
        str | None,
        Query(
            alias="parameter-name",
            example="wind_from_direction_2.0_mean_PT10M,"
            "wind_speed_2.0_mean_PT10M,"
            "relative_humidity_2.0_mean_PT1M,"
            "air_pressure_at_sea_level_2.0_mean_PT1M,"
            "air_temperature_2.0_minimum_PT10M",
        ),
    ] = None,
    datetime: Annotated[str | None, Query(example="2022-12-31T00:00Z/2023-01-01T00:00Z")] = None,
    f: Annotated[formatters.Formats, Query(description="Specify return format.")] = formatters.Formats.covjson,
):
    # TODO: There is no error handling of any kind at the moment!
    #  This is just a quick and dirty demo
    range = get_datetime_range(datetime)
    if parameter_name:
        parameter_name = parameter_name.split(",")
        parameter_name = list(map(lambda x: x.strip(), parameter_name))
    # parameter_name = verify_parameter_names(parameter_name) # should the api verify that the parameter name is valid?
    request = dstore.GetObsRequest(
        filter=dict(
            parameter_name=dstore.Strings(values=parameter_name),
            platform=dstore.Strings(values=[location_id]),
        ),
        temporal_interval=(dstore.TimeInterval(start=range[0], end=range[1]) if range else None),
    )
    response = await get_obs_request(request)
    return formatters.formatters[f](response)


@router.get(
    "/position",
    tags=["Collection data queries"],
    response_model=Coverage | CoverageCollection,
    response_model_exclude_none=True,
)
async def get_data_position(
    coords: Annotated[str, Query(example="POINT(5.179705 52.0988218)")],
    parameter_name: Annotated[
        str | None,
        Query(
            alias="parameter-name",
            example="wind_from_direction_2.0_mean_PT10M,"
            "wind_speed_2.0_mean_PT10M,"
            "relative_humidity_2.0_mean_PT1M,"
            "air_pressure_at_sea_level_2.0_mean_PT1M,"
            "air_temperature_2.0_minimum_PT10M",
        ),
    ] = None,
    datetime: Annotated[str | None, Query(example="2022-12-31T00:00Z/2023-01-01T00:00Z")] = None,
    f: Annotated[formatters.Formats, Query(description="Specify return format.")] = formatters.Formats.covjson,
):
    try:
        point = wkt.loads(coords)
        if point.geom_type != "Point":
            raise TypeError
        poly = buffer(point, 0.0001, quad_segs=1)  # Roughly 10 meters around the point
    except GEOSException:
        raise HTTPException(
            status_code=400,
            detail={"coords": f"Invalid or unparseable wkt provided: {coords}"},
        )
    except TypeError:
        raise HTTPException(
            status_code=400,
            detail={"coords": f"Invalid geometric type: {point.geom_type}"},
        )
    except Exception:
        raise HTTPException(
            status_code=400,
            detail={"coords": f"Unexpected error occurred during wkt parsing: {coords}"},
        )

    return await get_data_area(coords=poly.wkt, parameter_name=parameter_name, datetime=datetime, f=f)


@router.get(
    "/area",
    tags=["Collection data queries"],
    response_model=Coverage | CoverageCollection,
    response_model_exclude_none=True,
)
async def get_data_area(
    coords: Annotated[str, Query(example="POLYGON((5.0 52.0, 6.0 52.0,6.0 52.1,5.0 52.1, 5.0 52.0))")],
    parameter_name: Annotated[
        str | None,
        Query(
            alias="parameter-name",
            example="wind_from_direction_2.0_mean_PT10M,"
            "wind_speed_2.0_mean_PT10M,"
            "relative_humidity_2.0_mean_PT1M,"
            "air_pressure_at_sea_level_2.0_mean_PT1M,"
            "air_temperature_2.0_minimum_PT10M",
        ),
    ] = None,
    datetime: Annotated[str | None, Query(example="2022-12-31T00:00Z/2023-01-01T00:00Z")] = None,
    f: Annotated[formatters.Formats, Query(description="Specify return format.")] = formatters.Formats.covjson,
):
    try:
        poly = wkt.loads(coords)
        if poly.geom_type != "Polygon":
            raise TypeError
    except GEOSException:
        raise HTTPException(
            status_code=400,
            detail={"coords": f"Invalid or unparseable wkt provided: {coords}"},
        )
    except TypeError:
        raise HTTPException(
            status_code=400,
            detail={"coords": f"Invalid geometric type: {poly.geom_type}"},
        )
    except Exception:
        raise HTTPException(
            status_code=400,
            detail={"coords": f"Unexpected error occurred during wkt parsing: {coords}"},
        )

    range = get_datetime_range(datetime)
<<<<<<< HEAD
    parameter_name = parameter_name.split(",") if parameter_name else None
    await verify_parameter_names(parameter_name)
    request = dstore.GetObsRequest(
        filter=dict(parameter_name=dstore.Strings(values=parameter_name)),
=======
    # await verify_parameter_names(parameter_name)
    if parameter_name:
        parameter_name = parameter_name.split(",")
        parameter_name = list(map(lambda x: x.strip(), parameter_name))
    request = dstore.GetObsRequest(
        filter=dict(parameter_name=dstore.Strings(values=parameter_name if parameter_name else None)),
>>>>>>> d4e2398f
        spatial_area=dstore.Polygon(
            points=[dstore.Point(lat=coord[1], lon=coord[0]) for coord in poly.exterior.coords]
        ),
        temporal_interval=dstore.TimeInterval(start=range[0], end=range[1]) if range else None,
    )
    coverages = await get_obs_request(request)
    coverages = formatters.formatters[f](coverages)
    return coverages<|MERGE_RESOLUTION|>--- conflicted
+++ resolved
@@ -25,7 +25,6 @@
 from shapely import wkt
 from shapely.errors import GEOSException
 from utilities import get_datetime_range
-from utilities import verify_parameter_names
 
 router = APIRouter(prefix="/collections/observations")
 
@@ -237,19 +236,12 @@
         )
 
     range = get_datetime_range(datetime)
-<<<<<<< HEAD
-    parameter_name = parameter_name.split(",") if parameter_name else None
-    await verify_parameter_names(parameter_name)
-    request = dstore.GetObsRequest(
-        filter=dict(parameter_name=dstore.Strings(values=parameter_name)),
-=======
     # await verify_parameter_names(parameter_name)
     if parameter_name:
         parameter_name = parameter_name.split(",")
         parameter_name = list(map(lambda x: x.strip(), parameter_name))
     request = dstore.GetObsRequest(
         filter=dict(parameter_name=dstore.Strings(values=parameter_name if parameter_name else None)),
->>>>>>> d4e2398f
         spatial_area=dstore.Polygon(
             points=[dstore.Point(lat=coord[1], lon=coord[0]) for coord in poly.exterior.coords]
         ),
