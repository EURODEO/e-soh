--- conflicted
+++ resolved
@@ -72,14 +72,10 @@
     range = get_datetime_range(datetime)
     standard_name, level, func, period = parse_parameter_name(parameter_name)
     get_obs_request = dstore.GetObsRequest(
-<<<<<<< HEAD
-        platforms=[location_id],
-=======
         filter=dict(
             platform=dstore.Strings(values=[location_id]),
             instrument=dstore.Strings(values=list(map(str.strip, parameter_name.split(",")))),
         ),
->>>>>>> 85d290b0
         interval=dstore.TimeInterval(start=range[0], end=range[1]) if range else None,
         standard_name=standard_name,
         level=level,
@@ -125,14 +121,7 @@
     range = get_datetime_range(datetime)
     standard_name, level, func, period = parse_parameter_name(parameter_name)
     get_obs_request = dstore.GetObsRequest(
-<<<<<<< HEAD
-        standard_name=standard_name,
-        level=level,
-        func=func,
-        period=period,
-=======
         filter=dict(instrument=dstore.Strings(values=list(map(str.strip, parameter_name.split(","))))),
->>>>>>> 85d290b0
         inside=dstore.Polygon(points=[dstore.Point(lat=coord[1], lon=coord[0]) for coord in poly.exterior.coords]),
         interval=dstore.TimeInterval(start=range[0], end=range[1]) if range else None,
     )
