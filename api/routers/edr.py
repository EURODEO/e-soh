# For developing:    uvicorn main:app --reload
from collections import defaultdict
from typing import Annotated
from typing import DefaultDict
from typing import Dict
from typing import Set
from typing import Tuple

import datastore_pb2 as dstore
import formatters
from covjson_pydantic.coverage import Coverage
from covjson_pydantic.coverage import CoverageCollection
from covjson_pydantic.parameter import Parameter
from custom_geo_json.edr_feature_collection import EDRFeatureCollection
from fastapi import APIRouter
from fastapi import HTTPException
from fastapi import Path
from fastapi import Query
from formatters.covjson import make_parameter
from geojson_pydantic import Feature
from geojson_pydantic import Point
from grpc_getter import get_obs_request
from shapely import buffer
from shapely import geometry
from shapely import wkt
from shapely.errors import GEOSException
from utilities import get_datetime_range
from utilities import split_and_strip
from utilities import validate_bbox
from utilities import verify_parameter_names

router = APIRouter(prefix="/collections/observations")

response_fields_needed_for_data_api = [
    "parameter_name",
    "platform",
    "geo_point",
    "standard_name",
    "level",
    "period",
    "function",
    "unit",
    "obstime_instant",
    "value",
]


@router.get(
    "/locations",
    tags=["Collection data queries"],
    response_model=EDRFeatureCollection,
    response_model_exclude_none=True,
)
# We can currently only query data, even if we only need metadata like for this endpoint
# Maybe it would be better to only query a limited set of data instead of everything (meaning 24 hours)
async def get_locations(
    bbox: Annotated[str | None, Query(example="5.0,52.0,6.0,52.1")] = None
) -> EDRFeatureCollection:  # Hack to use string
    ts_request = dstore.GetObsRequest(
<<<<<<< HEAD
        spatial_polygon=dstore.Polygon(
            points=[dstore.Point(lat=coord[1], lon=coord[0]) for coord in poly.exterior.coords],
        ),
=======
>>>>>>> 28610d59
        temporal_latest=True,
        included_response_fields=[
            "parameter_name",
            "platform",
            "geo_point",
            "standard_name",
            "unit",
            "level",
            "period",
            "function",
        ],
    )
    # Add spatial area to the time series request if bbox exists.
    if bbox:
        left, bottom, right, top = validate_bbox(bbox)
        poly = geometry.Polygon([(left, bottom), (right, bottom), (right, top), (left, top)])
        ts_request.spatial_area.points.extend(
            [dstore.Point(lat=coord[1], lon=coord[0]) for coord in poly.exterior.coords],
        )

    ts_response = await get_obs_request(ts_request)

    platform_parameters: DefaultDict[str, Set[str]] = defaultdict(set)
    platform_coordinates: Dict[str, Set[Tuple[float, float]]] = defaultdict(set)
    all_parameters: Dict[str, Parameter] = {}
    for obs in ts_response.observations:
        parameter = make_parameter(obs.ts_mdata)
        platform_parameters[obs.ts_mdata.platform].add(obs.ts_mdata.parameter_name)
        # Take last point
        platform_coordinates[obs.ts_mdata.platform].add(
            (obs.obs_mdata[-1].geo_point.lon, obs.obs_mdata[-1].geo_point.lat)
        )
        # Check for inconsistent parameter definitions between stations
        # TODO: How to handle those?
        if obs.ts_mdata.parameter_name in all_parameters and all_parameters[obs.ts_mdata.parameter_name] != parameter:
            raise HTTPException(
                status_code=500,
                detail={
                    "parameter": f"Parameter with name {obs.ts_mdata.parameter_name} "
                    f"has multiple definitions:\n{all_parameters[obs.ts_mdata.parameter_name]}\n{parameter}"
                },
            )
        all_parameters[obs.ts_mdata.parameter_name] = parameter

    # Check for multiple coordinates on one station
    for station_id in platform_parameters.keys():
        if len(platform_coordinates[station_id]) > 1:
            raise HTTPException(
                status_code=500,
                detail={
                    "coordinates": f"Station with id `{station_id} "
                    f"has multiple coordinates: {platform_coordinates[station_id]}"
                },
            )

    features = [
        Feature(
            type="Feature",
            id=station_id,
            properties={
                # TODO: Change to platform_name to correct one when its available, this is only for geoweb demo
                "name": f"platform-{station_id}",
                "detail": f"https://oscar.wmo.int/surface/#/search/station/stationReportDetails/{station_id}",
                "parameter-name": sorted(platform_parameters[station_id]),
            },
            geometry=Point(
                type="Point",
                coordinates=list(platform_coordinates[station_id])[0],
            ),
        )
        for station_id in sorted(platform_parameters.keys())  # Sort by station_id
    ]
    parameters = {parameter_id: all_parameters[parameter_id] for parameter_id in sorted(all_parameters)}

    return EDRFeatureCollection(features=features, type="FeatureCollection", parameters=parameters)


@router.get(
    "/locations/{location_id}",
    tags=["Collection data queries"],
    response_model=Coverage | CoverageCollection,
    response_model_exclude_none=True,
)
async def get_data_location_id(
    location_id: Annotated[str, Path(example="0-20000-0-06260")],
    parameter_name: Annotated[
        str | None,
        Query(
            alias="parameter-name",
            example="wind_from_direction_2.0_mean_PT10M,"
            "wind_speed_2.0_mean_PT10M,"
            "relative_humidity_2.0_mean_PT1M,"
            "air_pressure_at_sea_level_2.0_mean_PT1M,"
            "air_temperature_2.0_minimum_PT10M",
        ),
    ] = None,
    datetime: Annotated[str | None, Query(example="2022-12-31T00:00Z/2023-01-01T00:00Z")] = None,
    f: Annotated[formatters.Formats, Query(description="Specify return format.")] = formatters.Formats.covjson,
):
    # TODO: There is no error handling of any kind at the moment!
    #  This is just a quick and dirty demo
    range = get_datetime_range(datetime)
    if parameter_name:
        parameter_name = split_and_strip(parameter_name)
        await verify_parameter_names(parameter_name)
    request = dstore.GetObsRequest(
        filter=dict(
            parameter_name=dstore.Strings(values=parameter_name),
            platform=dstore.Strings(values=[location_id]),
        ),
        temporal_interval=(dstore.TimeInterval(start=range[0], end=range[1]) if range else None),
        included_response_fields=response_fields_needed_for_data_api,
    )
    response = await get_obs_request(request)
    return formatters.formatters[f](response)


@router.get(
    "/position",
    tags=["Collection data queries"],
    response_model=Coverage | CoverageCollection,
    response_model_exclude_none=True,
)
async def get_data_position(
    coords: Annotated[str, Query(example="POINT(5.179705 52.0988218)")],
    parameter_name: Annotated[
        str | None,
        Query(
            alias="parameter-name",
            example="wind_from_direction_2.0_mean_PT10M,"
            "wind_speed_2.0_mean_PT10M,"
            "relative_humidity_2.0_mean_PT1M,"
            "air_pressure_at_sea_level_2.0_mean_PT1M,"
            "air_temperature_2.0_minimum_PT10M",
        ),
    ] = None,
    datetime: Annotated[str | None, Query(example="2022-12-31T00:00Z/2023-01-01T00:00Z")] = None,
    f: Annotated[formatters.Formats, Query(description="Specify return format.")] = formatters.Formats.covjson,
):
    try:
        point = wkt.loads(coords)
        if point.geom_type != "Point":
            raise TypeError
        poly = buffer(point, 0.0001, quad_segs=1)  # Roughly 10 meters around the point
    except GEOSException:
        raise HTTPException(
            status_code=400,
            detail={"coords": f"Invalid or unparseable wkt provided: {coords}"},
        )
    except TypeError:
        raise HTTPException(
            status_code=400,
            detail={"coords": f"Invalid geometric type: {point.geom_type}"},
        )
    except Exception:
        raise HTTPException(
            status_code=400,
            detail={"coords": f"Unexpected error occurred during wkt parsing: {coords}"},
        )

    return await get_data_area(coords=poly.wkt, parameter_name=parameter_name, datetime=datetime, f=f)


@router.get(
    "/area",
    tags=["Collection data queries"],
    response_model=Coverage | CoverageCollection,
    response_model_exclude_none=True,
)
async def get_data_area(
    coords: Annotated[str, Query(example="POLYGON((5.0 52.0, 6.0 52.0,6.0 52.1,5.0 52.1, 5.0 52.0))")],
    parameter_name: Annotated[
        str | None,
        Query(
            alias="parameter-name",
            example="wind_from_direction_2.0_mean_PT10M,"
            "wind_speed_2.0_mean_PT10M,"
            "relative_humidity_2.0_mean_PT1M,"
            "air_pressure_at_sea_level_2.0_mean_PT1M,"
            "air_temperature_2.0_minimum_PT10M",
        ),
    ] = None,
    datetime: Annotated[str | None, Query(example="2022-12-31T00:00Z/2023-01-01T00:00Z")] = None,
    f: Annotated[formatters.Formats, Query(description="Specify return format.")] = formatters.Formats.covjson,
):
    try:
        poly = wkt.loads(coords)
        if poly.geom_type != "Polygon":
            raise TypeError
    except GEOSException:
        raise HTTPException(
            status_code=400,
            detail={"coords": f"Invalid or unparseable wkt provided: {coords}"},
        )
    except TypeError:
        raise HTTPException(
            status_code=400,
            detail={"coords": f"Invalid geometric type: {poly.geom_type}"},
        )
    except Exception:
        raise HTTPException(
            status_code=400,
            detail={"coords": f"Unexpected error occurred during wkt parsing: {coords}"},
        )

    range = get_datetime_range(datetime)
    if parameter_name:
        parameter_name = split_and_strip(parameter_name)
        await verify_parameter_names(parameter_name)
    request = dstore.GetObsRequest(
        filter=dict(parameter_name=dstore.Strings(values=parameter_name if parameter_name else None)),
        spatial_polygon=dstore.Polygon(
            points=[dstore.Point(lat=coord[1], lon=coord[0]) for coord in poly.exterior.coords]
        ),
        temporal_interval=dstore.TimeInterval(start=range[0], end=range[1]) if range else None,
        included_response_fields=response_fields_needed_for_data_api,
    )
    coverages = await get_obs_request(request)
    coverages = formatters.formatters[f](coverages)
    return coverages<|MERGE_RESOLUTION|>--- conflicted
+++ resolved
@@ -57,12 +57,9 @@
     bbox: Annotated[str | None, Query(example="5.0,52.0,6.0,52.1")] = None
 ) -> EDRFeatureCollection:  # Hack to use string
     ts_request = dstore.GetObsRequest(
-<<<<<<< HEAD
         spatial_polygon=dstore.Polygon(
             points=[dstore.Point(lat=coord[1], lon=coord[0]) for coord in poly.exterior.coords],
         ),
-=======
->>>>>>> 28610d59
         temporal_latest=True,
         included_response_fields=[
             "parameter_name",
