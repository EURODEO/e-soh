# For developing:    uvicorn main:app --reload
from collections import defaultdict
from typing import Annotated
from typing import DefaultDict
from typing import Dict
from typing import Set
from typing import Tuple

import datastore_pb2 as dstore
import formatters
from covjson_pydantic.coverage import Coverage
from covjson_pydantic.coverage import CoverageCollection
from covjson_pydantic.parameter import Parameter
from custom_geo_json.edr_feature_collection import EDRFeatureCollection
from fastapi import APIRouter
from fastapi import HTTPException
from fastapi import Path
from fastapi import Query
from formatters.covjson import make_parameter
from geojson_pydantic import Feature
from geojson_pydantic import Point
from grpc_getter import get_obs_request
from response_classes import CoverageJsonResponse
from response_classes import GeoJsonResponse
from shapely import buffer
from shapely import geometry
from shapely import wkt
from shapely.errors import GEOSException
from utilities import get_datetime_range
from utilities import split_and_strip
from utilities import validate_bbox
from utilities import verify_parameter_names

router = APIRouter(prefix="/collections/observations")

response_fields_needed_for_data_api = [
    "parameter_name",
    "platform",
    "geo_point",
    "standard_name",
    "level",
    "period",
    "function",
    "unit",
    "obstime_instant",
    "value",
]


@router.get(
    "/locations",
    tags=["Collection data queries"],
    response_model=EDRFeatureCollection,
    response_model_exclude_none=True,
    response_class=GeoJsonResponse,
)
# We can currently only query data, even if we only need metadata like for this endpoint
# Maybe it would be better to only query a limited set of data instead of everything (meaning 24 hours)
async def get_locations(
    bbox: Annotated[str | None, Query(example="5.0,52.0,6.0,52.1")] = None
) -> EDRFeatureCollection:  # Hack to use string
    ts_request = dstore.GetObsRequest(
        temporal_latest=True,
        included_response_fields=[
            "parameter_name",
            "platform",
            "platform_name",
            "geo_point",
            "standard_name",
            "unit",
            "level",
            "period",
            "function",
        ],
    )
    # Add spatial polygon to the time series request if bbox exists.
    if bbox:
        left, bottom, right, top = validate_bbox(bbox)
        poly = geometry.Polygon([(left, bottom), (right, bottom), (right, top), (left, top)])
        ts_request.spatial_polygon.points.extend(
            [dstore.Point(lat=coord[1], lon=coord[0]) for coord in poly.exterior.coords],
        )

    ts_response = await get_obs_request(ts_request)

    platform_parameters: DefaultDict[str, Set[str]] = defaultdict(set)
    platform_names: Dict[str, Set[str]] = defaultdict(set)
    platform_coordinates: Dict[str, Set[Tuple[float, float]]] = defaultdict(set)
    all_parameters: Dict[str, Parameter] = {}
    for obs in ts_response.observations:
        platform_names[obs.ts_mdata.platform].add(
            obs.ts_mdata.platform_name if obs.ts_mdata.platform_name else f"platform-{obs.ts_mdata.platform}"
        )
        parameter = make_parameter(obs.ts_mdata)
        platform_parameters[obs.ts_mdata.platform].add(obs.ts_mdata.parameter_name)
        # Take last point
        platform_coordinates[obs.ts_mdata.platform].add(
            (obs.obs_mdata[-1].geo_point.lon, obs.obs_mdata[-1].geo_point.lat)
        )
        # Check for inconsistent parameter definitions between stations
        # TODO: How to handle those?
        if obs.ts_mdata.parameter_name in all_parameters and all_parameters[obs.ts_mdata.parameter_name] != parameter:
            raise HTTPException(
                status_code=500,
                detail={
                    "parameter": f"Parameter with name {obs.ts_mdata.parameter_name} "
                    f"has multiple definitions:\n{all_parameters[obs.ts_mdata.parameter_name]}\n{parameter}"
                },
            )
        all_parameters[obs.ts_mdata.parameter_name] = parameter

    # Check for multiple coordinates or names on one station
    for station_id in platform_parameters.keys():
        if len(platform_coordinates[station_id]) > 1:
            raise HTTPException(
                status_code=500,
                detail={
                    "coordinates": f"Station with id `{station_id} "
                    f"has multiple coordinates: {platform_coordinates[station_id]}"
                },
            )
        if len(platform_names[station_id]) > 1:
            raise HTTPException(
                status_code=500,
                detail={
                    "platform_name": f"Station with id `{station_id} "
                    f"has multiple names: {platform_names[station_id]}"
                },
            )

    features = [
        Feature(
            type="Feature",
            id=station_id,
            properties={
                "name": list(platform_names[station_id])[0],
                "detail": f"https://oscar.wmo.int/surface/rest/api/search/station?wigosId={station_id}",
                "parameter-name": sorted(platform_parameters[station_id]),
            },
            geometry=Point(
                type="Point",
                coordinates=list(platform_coordinates[station_id])[0],
            ),
        )
        for station_id in sorted(platform_parameters.keys())  # Sort by station_id
    ]
    parameters = {parameter_id: all_parameters[parameter_id] for parameter_id in sorted(all_parameters)}

    return EDRFeatureCollection(features=features, type="FeatureCollection", parameters=parameters)


@router.get(
    "/locations/{location_id}",
    tags=["Collection data queries"],
    response_model=Coverage | CoverageCollection,
    response_model_exclude_none=True,
    response_class=CoverageJsonResponse,
)
async def get_data_location_id(
    location_id: Annotated[str, Path(example="0-20000-0-06260")],
    parameter_name: Annotated[
        str | None,
        Query(
            alias="parameter-name",
            example="wind_from_direction:2.0:mean:PT10M,"
            "wind_speed:10:mean:PT10M,"
            "relative_humidity:2.0:mean:PT1M,"
            "air_pressure_at_sea_level:1:mean:PT1M,"
            "air_temperature:1.5:maximum:PT10M",
        ),
    ] = None,
    datetime: Annotated[str | None, Query(example="2022-12-31T00:00Z/2023-01-01T00:00Z")] = None,
    f: Annotated[formatters.Formats, Query(description="Specify return format.")] = formatters.Formats.covjson,
):
    # TODO: There is no error handling of any kind at the moment!
    #  This is just a quick and dirty demo
    request = dstore.GetObsRequest(
        filter=dict(
            platform=dstore.Strings(values=[location_id]),
        ),
        included_response_fields=response_fields_needed_for_data_api,
    )

    if parameter_name:
        parameter_name = split_and_strip(parameter_name)
        await verify_parameter_names(parameter_name)
        request.filter["parameter_name"].values.extend(parameter_name)

    if datetime:
        start, end = get_datetime_range(datetime)
        request.temporal_interval.start.CopyFrom(start)
        request.temporal_interval.end.CopyFrom(end)

    response = await get_obs_request(request)
    return formatters.formatters[f](response)


@router.get(
    "/position",
    tags=["Collection data queries"],
    response_model=Coverage | CoverageCollection,
    response_model_exclude_none=True,
    response_class=CoverageJsonResponse,
)
async def get_data_position(
    coords: Annotated[str, Query(example="POINT(5.179705 52.0988218)")],
    parameter_name: Annotated[
        str | None,
        Query(
            alias="parameter-name",
            example="wind_from_direction:2.0:mean:PT10M,"
            "wind_speed:10:mean:PT10M,"
            "relative_humidity:2.0:mean:PT1M,"
            "air_pressure_at_sea_level:1:mean:PT1M,"
            "air_temperature:1.5:maximum:PT10M",
        ),
    ] = None,
    datetime: Annotated[str | None, Query(example="2022-12-31T00:00Z/2023-01-01T00:00Z")] = None,
    f: Annotated[formatters.Formats, Query(description="Specify return format.")] = formatters.Formats.covjson,
):
    try:
        point = wkt.loads(coords)
        if point.geom_type != "Point":
            raise TypeError
        poly = buffer(point, 0.0001, quad_segs=1)  # Roughly 10 meters around the point
    except GEOSException:
        raise HTTPException(
            status_code=400,
            detail={"coords": f"Invalid or unparseable wkt provided: {coords}"},
        )
    except TypeError:
        raise HTTPException(
            status_code=400,
            detail={"coords": f"Invalid geometric type: {point.geom_type}"},
        )
    except Exception:
        raise HTTPException(
            status_code=400,
            detail={"coords": f"Unexpected error occurred during wkt parsing: {coords}"},
        )

    return await get_data_area(coords=poly.wkt, parameter_name=parameter_name, datetime=datetime, f=f)


@router.get(
    "/area",
    tags=["Collection data queries"],
    response_model=Coverage | CoverageCollection,
    response_model_exclude_none=True,
    response_class=CoverageJsonResponse,
)
async def get_data_area(
    coords: Annotated[str, Query(example="POLYGON((5.0 52.0, 6.0 52.0,6.0 52.1,5.0 52.1, 5.0 52.0))")],
    parameter_name: Annotated[
        str | None,
        Query(
            alias="parameter-name",
            example="wind_from_direction:2.0:mean:PT10M,"
            "wind_speed:10:mean:PT10M,"
            "relative_humidity:2.0:mean:PT1M,"
            "air_pressure_at_sea_level:1:mean:PT1M,"
            "air_temperature:1.5:maximum:PT10M",
        ),
    ] = None,
    datetime: Annotated[str | None, Query(example="2022-12-31T00:00Z/2023-01-01T00:00Z")] = None,
    f: Annotated[formatters.Formats, Query(description="Specify return format.")] = formatters.Formats.covjson,
):
    try:
        poly = wkt.loads(coords)
        if poly.geom_type != "Polygon":
            raise TypeError
    except GEOSException:
        raise HTTPException(
            status_code=400,
            detail={"coords": f"Invalid or unparseable wkt provided: {coords}"},
        )
    except TypeError:
        raise HTTPException(
            status_code=400,
            detail={"coords": f"Invalid geometric type: {poly.geom_type}"},
        )
    except Exception:
        raise HTTPException(
            status_code=400,
            detail={"coords": f"Unexpected error occurred during wkt parsing: {coords}"},
        )

    request = dstore.GetObsRequest(
<<<<<<< HEAD
        filter=dict(parameter_name=dstore.Strings(values=parameter_name if parameter_name else None)),
        spatial_polygon=dstore.Polygon(
=======
        spatial_area=dstore.Polygon(
>>>>>>> 65c1aae7
            points=[dstore.Point(lat=coord[1], lon=coord[0]) for coord in poly.exterior.coords]
        ),
        included_response_fields=response_fields_needed_for_data_api,
    )

    if parameter_name:
        parameter_name = split_and_strip(parameter_name)
        await verify_parameter_names(parameter_name)
        request.filter["parameter_name"].values.extend(parameter_name)

    if datetime:
        start, end = get_datetime_range(datetime)
        request.temporal_interval.start.CopyFrom(start)
        request.temporal_interval.end.CopyFrom(end)

    coverages = await get_obs_request(request)
    coverages = formatters.formatters[f](coverages)
    return coverages<|MERGE_RESOLUTION|>--- conflicted
+++ resolved
@@ -286,12 +286,8 @@
         )
 
     request = dstore.GetObsRequest(
-<<<<<<< HEAD
         filter=dict(parameter_name=dstore.Strings(values=parameter_name if parameter_name else None)),
         spatial_polygon=dstore.Polygon(
-=======
-        spatial_area=dstore.Polygon(
->>>>>>> 65c1aae7
             points=[dstore.Point(lat=coord[1], lon=coord[0]) for coord in poly.exterior.coords]
         ),
         included_response_fields=response_fields_needed_for_data_api,
