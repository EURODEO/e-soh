# For developing:    uvicorn main:app --reload
from collections import defaultdict
from typing import Annotated
from typing import DefaultDict
from typing import Dict
from typing import Set
from typing import Tuple

import formatters
from covjson_pydantic.coverage import Coverage
from covjson_pydantic.coverage import CoverageCollection
from covjson_pydantic.parameter import Parameter
from custom_geo_json.edr_feature_collection import EDRFeatureCollection
from fastapi import APIRouter
from fastapi import HTTPException
from fastapi import Path
from fastapi import Query
from formatters.covjson import make_parameter
from geojson_pydantic import Feature
from geojson_pydantic import Point
from grpc_getter import get_obs_request
from shapely import buffer
from shapely import geometry
from shapely import wkt
from shapely.errors import GEOSException
<<<<<<< HEAD

import datastore_pb2 as dstore

# from dependencies import verify_parameter_names
=======
from utilities import get_datetime_range
from utilities import split_and_strip
from utilities import validate_bbox
from utilities import verify_parameter_names
>>>>>>> 1b120831

router = APIRouter(prefix="/collections/observations")

response_fields_needed_for_data_api = [
    "parameter_name",
    "platform",
    "geo_point",
    "standard_name",
    "level",
    "period",
    "function",
    "unit",
    "obstime_instant",
    "value",
]


@router.get(
    "/locations",
    tags=["Collection data queries"],
    response_model=EDRFeatureCollection,
    response_model_exclude_none=True,
)
# We can currently only query data, even if we only need metadata like for this endpoint
# Maybe it would be better to only query a limited set of data instead of everything (meaning 24 hours)
async def get_locations(
    bbox: Annotated[str | None, Query(example="5.0,52.0,6.0,52.1")] = None
) -> EDRFeatureCollection:  # Hack to use string
    ts_request = dstore.GetObsRequest(
        temporal_latest=True,
        included_response_fields=[
            "parameter_name",
            "platform",
            "platform_name",
            "geo_point",
            "standard_name",
            "unit",
            "level",
            "period",
            "function",
        ],
    )
    # Add spatial area to the time series request if bbox exists.
    if bbox:
        left, bottom, right, top = validate_bbox(bbox)
        poly = geometry.Polygon([(left, bottom), (right, bottom), (right, top), (left, top)])
        ts_request.spatial_area.points.extend(
            [dstore.Point(lat=coord[1], lon=coord[0]) for coord in poly.exterior.coords],
        )

    ts_response = await get_obs_request(ts_request)

    platform_parameters: DefaultDict[str, Set[str]] = defaultdict(set)
    platform_names: Dict[str, str] = defaultdict(str)
    platform_coordinates: Dict[str, Set[Tuple[float, float]]] = defaultdict(set)
    all_parameters: Dict[str, Parameter] = {}
    for obs in ts_response.observations:
        platform_names[obs.ts_mdata.platform] = (
            obs.ts_mdata.platform_name if obs.ts_mdata.platform_name != "" else f"platform-{obs.ts_mdata.platform}"
        )
        parameter = make_parameter(obs.ts_mdata)
        platform_parameters[obs.ts_mdata.platform].add(obs.ts_mdata.parameter_name)
        # Take last point
        platform_coordinates[obs.ts_mdata.platform].add(
            (obs.obs_mdata[-1].geo_point.lon, obs.obs_mdata[-1].geo_point.lat)
        )
        # Check for inconsistent parameter definitions between stations
        # TODO: How to handle those?
        if obs.ts_mdata.parameter_name in all_parameters and all_parameters[obs.ts_mdata.parameter_name] != parameter:
            raise HTTPException(
                status_code=500,
                detail={
                    "parameter": f"Parameter with name {obs.ts_mdata.parameter_name} "
                    f"has multiple definitions:\n{all_parameters[obs.ts_mdata.parameter_name]}\n{parameter}"
                },
            )
        all_parameters[obs.ts_mdata.parameter_name] = parameter

    # Check for multiple coordinates on one station
    for station_id in platform_parameters.keys():
        if len(platform_coordinates[station_id]) > 1:
            raise HTTPException(
                status_code=500,
                detail={
                    "coordinates": f"Station with id `{station_id} "
                    f"has multiple coordinates: {platform_coordinates[station_id]}"
                },
            )

    features = [
        Feature(
            type="Feature",
            id=station_id,
            properties={
                "name": platform_names[station_id],
                "detail": f"https://oscar.wmo.int/surface/rest/api/search/station?wigosId={station_id}",
                "parameter-name": sorted(platform_parameters[station_id]),
            },
            geometry=Point(
                type="Point",
                coordinates=list(platform_coordinates[station_id])[0],
            ),
        )
        for station_id in sorted(platform_parameters.keys())  # Sort by station_id
    ]
    parameters = {parameter_id: all_parameters[parameter_id] for parameter_id in sorted(all_parameters)}

    return EDRFeatureCollection(features=features, type="FeatureCollection", parameters=parameters)


@router.get(
    "/locations/{location_id}",
    tags=["Collection data queries"],
    response_model=Coverage | CoverageCollection,
    response_model_exclude_none=True,
)
async def get_data_location_id(
    location_id: Annotated[str, Path(example="0-20000-0-06260")],
    parameter_name: Annotated[
        str | None,
        Query(
            alias="parameter-name",
            example="wind_from_direction_2.0_mean_PT10M,"
            "wind_speed_2.0_mean_PT10M,"
            "relative_humidity_2.0_mean_PT1M,"
            "air_pressure_at_sea_level_2.0_mean_PT1M,"
            "air_temperature_2.0_minimum_PT10M",
        ),
    ] = None,
    datetime: Annotated[str | None, Query(example="2022-12-31T00:00Z/2023-01-01T00:00Z")] = None,
    f: Annotated[formatters.Formats, Query(description="Specify return format.")] = formatters.Formats.covjson,
):
    # TODO: There is no error handling of any kind at the moment!
    #  This is just a quick and dirty demo
    range = get_datetime_range(datetime)
    if parameter_name:
        parameter_name = split_and_strip(parameter_name)
        await verify_parameter_names(parameter_name)
    request = dstore.GetObsRequest(
        filter=dict(
            parameter_name=dstore.Strings(values=parameter_name),
            platform=dstore.Strings(values=[location_id]),
        ),
        temporal_interval=(dstore.TimeInterval(start=range[0], end=range[1]) if range else None),
        included_response_fields=response_fields_needed_for_data_api,
    )
    response = await get_obs_request(request)
    return formatters.formatters[f](response)


@router.get(
    "/position",
    tags=["Collection data queries"],
    response_model=Coverage | CoverageCollection,
    response_model_exclude_none=True,
)
async def get_data_position(
    coords: Annotated[str, Query(example="POINT(5.179705 52.0988218)")],
    parameter_name: Annotated[
        str | None,
        Query(
            alias="parameter-name",
            example="wind_from_direction_2.0_mean_PT10M,"
            "wind_speed_2.0_mean_PT10M,"
            "relative_humidity_2.0_mean_PT1M,"
            "air_pressure_at_sea_level_2.0_mean_PT1M,"
            "air_temperature_2.0_minimum_PT10M",
        ),
    ] = None,
    datetime: Annotated[str | None, Query(example="2022-12-31T00:00Z/2023-01-01T00:00Z")] = None,
    f: Annotated[formatters.Formats, Query(description="Specify return format.")] = formatters.Formats.covjson,
):
    try:
        point = wkt.loads(coords)
        if point.geom_type != "Point":
            raise TypeError
        poly = buffer(point, 0.0001, quad_segs=1)  # Roughly 10 meters around the point
    except GEOSException:
        raise HTTPException(
            status_code=400,
            detail={"coords": f"Invalid or unparseable wkt provided: {coords}"},
        )
    except TypeError:
        raise HTTPException(
            status_code=400,
            detail={"coords": f"Invalid geometric type: {point.geom_type}"},
        )
    except Exception:
        raise HTTPException(
            status_code=400,
            detail={"coords": f"Unexpected error occurred during wkt parsing: {coords}"},
        )

    return await get_data_area(coords=poly.wkt, parameter_name=parameter_name, datetime=datetime, f=f)


@router.get(
    "/area",
    tags=["Collection data queries"],
    response_model=Coverage | CoverageCollection,
    response_model_exclude_none=True,
)
async def get_data_area(
    coords: Annotated[str, Query(example="POLYGON((5.0 52.0, 6.0 52.0,6.0 52.1,5.0 52.1, 5.0 52.0))")],
    parameter_name: Annotated[
        str | None,
        Query(
            alias="parameter-name",
            example="wind_from_direction_2.0_mean_PT10M,"
            "wind_speed_2.0_mean_PT10M,"
            "relative_humidity_2.0_mean_PT1M,"
            "air_pressure_at_sea_level_2.0_mean_PT1M,"
            "air_temperature_2.0_minimum_PT10M",
        ),
    ] = None,
    datetime: Annotated[str | None, Query(example="2022-12-31T00:00Z/2023-01-01T00:00Z")] = None,
    f: Annotated[formatters.Formats, Query(description="Specify return format.")] = formatters.Formats.covjson,
):
    try:
        poly = wkt.loads(coords)
        if poly.geom_type != "Polygon":
            raise TypeError
    except GEOSException:
        raise HTTPException(
            status_code=400,
            detail={"coords": f"Invalid or unparseable wkt provided: {coords}"},
        )
    except TypeError:
        raise HTTPException(
            status_code=400,
            detail={"coords": f"Invalid geometric type: {poly.geom_type}"},
        )
    except Exception:
        raise HTTPException(
            status_code=400,
            detail={"coords": f"Unexpected error occurred during wkt parsing: {coords}"},
        )

    range = get_datetime_range(datetime)
    if parameter_name:
        parameter_name = split_and_strip(parameter_name)
        await verify_parameter_names(parameter_name)
    request = dstore.GetObsRequest(
        filter=dict(parameter_name=dstore.Strings(values=parameter_name if parameter_name else None)),
        spatial_area=dstore.Polygon(
            points=[dstore.Point(lat=coord[1], lon=coord[0]) for coord in poly.exterior.coords]
        ),
        temporal_interval=dstore.TimeInterval(start=range[0], end=range[1]) if range else None,
        included_response_fields=response_fields_needed_for_data_api,
    )
    coverages = await get_obs_request(request)
    coverages = formatters.formatters[f](coverages)
    return coverages<|MERGE_RESOLUTION|>--- conflicted
+++ resolved
@@ -23,17 +23,12 @@
 from shapely import geometry
 from shapely import wkt
 from shapely.errors import GEOSException
-<<<<<<< HEAD
-
-import datastore_pb2 as dstore
-
-# from dependencies import verify_parameter_names
-=======
 from utilities import get_datetime_range
 from utilities import split_and_strip
 from utilities import validate_bbox
 from utilities import verify_parameter_names
->>>>>>> 1b120831
+
+import datastore_pb2 as dstore
 
 router = APIRouter(prefix="/collections/observations")
 
