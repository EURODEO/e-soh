# Run with:
# For developing:    uvicorn main:app --reload
import logging

import metadata_endpoints
from brotli_asgi import BrotliMiddleware
from edr_pydantic.capabilities import LandingPageModel
from edr_pydantic.collections import Collection
from edr_pydantic.collections import Collections
from fastapi import FastAPI
from fastapi import Request
from routers import edr  # , records

logger = logging.getLogger(__name__)

app = FastAPI()
app.add_middleware(BrotliMiddleware)


@app.get(
    "/",
    tags=["Capabilities"],
    response_model=LandingPageModel,
    response_model_exclude_none=True,
)
async def landing_page(request: Request) -> LandingPageModel:
    return metadata_endpoints.get_landing_page(request)


@app.get(
    "/collections",
    tags=["Capabilities"],
    response_model=Collections,
    response_model_exclude_none=True,
)
async def get_collections(request: Request) -> Collections:
    return metadata_endpoints.get_collections(request)


@app.get(
    "/collections/observations",
    tags=["Collection metadata"],
    response_model=Collection,
    response_model_exclude_none=True,
)
async def get_collection_metadata(request: Request) -> Collection:
    return metadata_endpoints.get_collection_metadata(request)


<<<<<<< HEAD
@app.get(
    "/collections/observations/locations",
    tags=["Collection data queries"],
    response_model=FeatureCollection,
    response_model_exclude_none=True,
)
# We can currently only query data, even if we only need metadata like for this endpoint
# Maybe it would be better to only query a limited set of data instead of everything (meaning 24 hours)
def get_locations(bbox: str = Query(..., example="5.0,52.0,6.0,52.1")) -> FeatureCollection:  # Hack to use string
    left, bottom, right, top = map(str.strip, bbox.split(","))
    poly = geometry.Polygon([(left, bottom), (right, bottom), (right, top), (left, top)])
    with grpc.insecure_channel(f"{os.getenv('DSHOST', 'localhost')}:{os.getenv('DSPORT', '50050')}") as channel:
        grpc_stub = dstore_grpc.DatastoreStub(channel)
        ts_request = dstore.GetObsRequest(
            instrument=["tn"],  # Hack
            inside=dstore.Polygon(points=[dstore.Point(lat=coord[1], lon=coord[0]) for coord in poly.exterior.coords]),
        )
        ts_response = grpc_stub.GetObservations(ts_request)

        features = [
            Feature(
                type="Feature",
                id=ts.ts_mdata.platform,
                properties=None,
                geometry=Point(
                    type="Point",
                    coordinates=(ts.obs_mdata[0].geo_point.lon, ts.obs_mdata[0].geo_point.lat),
                ),
            )  # HACK: Assume loc the same
            for ts in sorted(ts_response.observations, key=lambda ts: ts.ts_mdata.platform)
        ]
        return FeatureCollection(features=features, type="FeatureCollection")


@app.get(
    "/collections/observations/locations/{location_id}",
    tags=["Collection data queries"],
    response_model=Coverage,
    response_model_exclude_none=True,
)
def get_data_location_id(
    location_id: str = Path(..., example="06260"),
    parameter_name: str = Query(..., alias="parameter-name", example="dd,ff,rh,pp,tn"),
    datetime: str | None = None,
):
    # TODO: There is no error handling of any kind at the moment!
    #  This is just a quick and dirty demo
    range = get_datetime_range(datetime)
    get_obs_request = dstore.GetObsRequest(
        platform=[location_id],
        instrument=list(map(str.strip, parameter_name.split(","))),
        interval=dstore.TimeInterval(start=range[0], end=range[1]) if range else None,
    )
    return get_data_for_time_series(get_obs_request)


@app.get(
    "/collections/observations/position",
    tags=["Collection data queries"],
    response_model=Coverage | CoverageCollection,
    response_model_exclude_none=True,
)
def get_data_position(
    coords: str = Query(..., example="POINT(5.179705 52.0988218)"),
    parameter_name: str = Query(..., alias="parameter-name", example="dd,ff,rh,pp,tn"),
    datetime: str | None = None,
):
    point = wkt.loads(coords)
    assert point.geom_type == "Point"
    poly = buffer(point, 0.0001, quad_segs=1)  # Roughly 10 meters around the point
    return get_data_area(poly.wkt, parameter_name, datetime)


@app.get(
    "/collections/observations/area",
    tags=["Collection data queries"],
    response_model=Coverage | CoverageCollection,
    response_model_exclude_none=True,
)
def get_data_area(
    coords: str = Query(..., example="POLYGON((5.0 52.0, 6.0 52.0,6.0 52.1,5.0 52.1, 5.0 52.0))"),
    parameter_name: str = Query(..., alias="parameter-name", example="dd,ff,rh,pp,tn"),
    datetime: str | None = None,
):
    poly = wkt.loads(coords)
    assert poly.geom_type == "Polygon"
    range = get_datetime_range(datetime)
    get_obs_request = dstore.GetObsRequest(
        instrument=list(map(str.strip, parameter_name.split(","))),
        inside=dstore.Polygon(points=[dstore.Point(lat=coord[1], lon=coord[0]) for coord in poly.exterior.coords]),
        interval=dstore.TimeInterval(start=range[0], end=range[1]) if range else None,
    )
    return get_data_for_time_series(get_obs_request)
=======
# Include all routes
app.include_router(edr.router)
# app.include(records.router)
>>>>>>> ea2fe882
<|MERGE_RESOLUTION|>--- conflicted
+++ resolved
@@ -47,102 +47,6 @@
     return metadata_endpoints.get_collection_metadata(request)
 
 
-<<<<<<< HEAD
-@app.get(
-    "/collections/observations/locations",
-    tags=["Collection data queries"],
-    response_model=FeatureCollection,
-    response_model_exclude_none=True,
-)
-# We can currently only query data, even if we only need metadata like for this endpoint
-# Maybe it would be better to only query a limited set of data instead of everything (meaning 24 hours)
-def get_locations(bbox: str = Query(..., example="5.0,52.0,6.0,52.1")) -> FeatureCollection:  # Hack to use string
-    left, bottom, right, top = map(str.strip, bbox.split(","))
-    poly = geometry.Polygon([(left, bottom), (right, bottom), (right, top), (left, top)])
-    with grpc.insecure_channel(f"{os.getenv('DSHOST', 'localhost')}:{os.getenv('DSPORT', '50050')}") as channel:
-        grpc_stub = dstore_grpc.DatastoreStub(channel)
-        ts_request = dstore.GetObsRequest(
-            instrument=["tn"],  # Hack
-            inside=dstore.Polygon(points=[dstore.Point(lat=coord[1], lon=coord[0]) for coord in poly.exterior.coords]),
-        )
-        ts_response = grpc_stub.GetObservations(ts_request)
-
-        features = [
-            Feature(
-                type="Feature",
-                id=ts.ts_mdata.platform,
-                properties=None,
-                geometry=Point(
-                    type="Point",
-                    coordinates=(ts.obs_mdata[0].geo_point.lon, ts.obs_mdata[0].geo_point.lat),
-                ),
-            )  # HACK: Assume loc the same
-            for ts in sorted(ts_response.observations, key=lambda ts: ts.ts_mdata.platform)
-        ]
-        return FeatureCollection(features=features, type="FeatureCollection")
-
-
-@app.get(
-    "/collections/observations/locations/{location_id}",
-    tags=["Collection data queries"],
-    response_model=Coverage,
-    response_model_exclude_none=True,
-)
-def get_data_location_id(
-    location_id: str = Path(..., example="06260"),
-    parameter_name: str = Query(..., alias="parameter-name", example="dd,ff,rh,pp,tn"),
-    datetime: str | None = None,
-):
-    # TODO: There is no error handling of any kind at the moment!
-    #  This is just a quick and dirty demo
-    range = get_datetime_range(datetime)
-    get_obs_request = dstore.GetObsRequest(
-        platform=[location_id],
-        instrument=list(map(str.strip, parameter_name.split(","))),
-        interval=dstore.TimeInterval(start=range[0], end=range[1]) if range else None,
-    )
-    return get_data_for_time_series(get_obs_request)
-
-
-@app.get(
-    "/collections/observations/position",
-    tags=["Collection data queries"],
-    response_model=Coverage | CoverageCollection,
-    response_model_exclude_none=True,
-)
-def get_data_position(
-    coords: str = Query(..., example="POINT(5.179705 52.0988218)"),
-    parameter_name: str = Query(..., alias="parameter-name", example="dd,ff,rh,pp,tn"),
-    datetime: str | None = None,
-):
-    point = wkt.loads(coords)
-    assert point.geom_type == "Point"
-    poly = buffer(point, 0.0001, quad_segs=1)  # Roughly 10 meters around the point
-    return get_data_area(poly.wkt, parameter_name, datetime)
-
-
-@app.get(
-    "/collections/observations/area",
-    tags=["Collection data queries"],
-    response_model=Coverage | CoverageCollection,
-    response_model_exclude_none=True,
-)
-def get_data_area(
-    coords: str = Query(..., example="POLYGON((5.0 52.0, 6.0 52.0,6.0 52.1,5.0 52.1, 5.0 52.0))"),
-    parameter_name: str = Query(..., alias="parameter-name", example="dd,ff,rh,pp,tn"),
-    datetime: str | None = None,
-):
-    poly = wkt.loads(coords)
-    assert poly.geom_type == "Polygon"
-    range = get_datetime_range(datetime)
-    get_obs_request = dstore.GetObsRequest(
-        instrument=list(map(str.strip, parameter_name.split(","))),
-        inside=dstore.Polygon(points=[dstore.Point(lat=coord[1], lon=coord[0]) for coord in poly.exterior.coords]),
-        interval=dstore.TimeInterval(start=range[0], end=range[1]) if range else None,
-    )
-    return get_data_for_time_series(get_obs_request)
-=======
 # Include all routes
 app.include_router(edr.router)
-# app.include(records.router)
->>>>>>> ea2fe882
+# app.include(records.router)