--- conflicted
+++ resolved
@@ -121,13 +121,8 @@
     The first request returns the same response as the second request.
     """
     collection_id = "observations"
-<<<<<<< HEAD
-    location_id = "06260"
-    parameters = " wind_from_direction:2.0:mean:PT10M,wind_speed:10:mean:PT10M ,  relative_humidity:2.0:mean:PT1M"
-=======
     location_id = "0-20000-0-06260"
     parameters = " wind_from_direction_2.0_mean_PT10M,wind_speed_10_mean_PT10M ,  relative_humidity_2.0_mean_PT1M"
->>>>>>> 1bf3791b
     first_response = requests.get(
         url=BASE_URL + f"/collections/{collection_id}/locations/{location_id}" f"?parameter-name={parameters}"
     )
