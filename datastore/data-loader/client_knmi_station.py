--- conflicted
+++ resolved
@@ -59,8 +59,7 @@
                     level=level,
                     period=period,
                     function=function,
-<<<<<<< HEAD
-                    parameter_name="_".join([standard_name, level, function, period]),
+                    parameter_name=":".join([standard_name, level, function, period]),
                     naming_authority="nl.knmi",
                     keywords=file["iso_dataset"].attrs["keyword"],
                     keywords_vocabulary=file.attrs["references"],
@@ -70,9 +69,6 @@
                     creator_url=file["iso_dataset"].attrs["url_metadata"],
                     creator_type="Institution",
                     institution=file.attrs["institution"],
-=======
-                    parameter_name=":".join([standard_name, level, function, period]),
->>>>>>> d4e2398f
                 )
 
                 for time, obs_value in zip(
