--- conflicted
+++ resolved
@@ -77,8 +77,8 @@
 ```
 
 Using a `.env` file also makes it more practical to have all supported environment variables
-explicitly defined and thus avoiding warnings from `docker compose` due to undefined defaults
-(defaults are defined in the Go code only). So for example, to get of the following warnings:
+explicitly defined and thus avoid warnings from `docker compose` due to undefined defaults
+(defaults are defined in the Go code only). So for example, to get rid of the following warnings:
 
 ```text
 $ docker compose up -d
@@ -240,11 +240,10 @@
 ...
 ```
 
-<<<<<<< HEAD
 ### List unique occurrences of time series metadata attribute 'standard_name'
 
 ```text
-$ grpcurl -d '{"attrs": ["standard_name"]}' -plaintext -proto protobuf/datastore.proto 127.0.0.1:50050 datastore.Datastore.GetTSAttrCombos
+$ grpcurl -d '{"attrs": ["standard_name"]}' -plaintext -proto protobuf/datastore.proto 127.0.0.1:50050 datastore.Datastore.GetTSAttrGroups
 {
   "groups": [
     {
@@ -267,7 +266,7 @@
 ### List unique combinations of time series metadata attributes 'platform' and 'standard_name'
 
 ```text
-$ grpcurl -d '{"attrs": ["platform", "standard_name"]}' -plaintext -proto protobuf/datastore.proto 127.0.0.1:50050 datastore.Datastore.GetTSAttrCombos
+$ grpcurl -d '{"attrs": ["platform", "standard_name"]}' -plaintext -proto protobuf/datastore.proto 127.0.0.1:50050 datastore.Datastore.GetTSAttrGroups
 {
   "groups": [
     {
@@ -292,7 +291,7 @@
 ### List unique occurrences of time series metadata attribute 'standard_name', and include associated instances
 
 ```text
-$ grpcurl -d '{"attrs": ["standard_name"], "include_instances": true}' -plaintext -proto protobuf/datastore.proto 127.0.0.1:50050 datastore.Datastore.GetTSAttrCombos
+$ grpcurl -d '{"attrs": ["standard_name"], "include_instances": true}' -plaintext -proto protobuf/datastore.proto 127.0.0.1:50050 datastore.Datastore.GetTSAttrGroups
 {
   "groups": [
     {
@@ -317,7 +316,7 @@
 ### List unique combinations of time series metadata attributes 'platform' and 'standard_name', and include associated instances
 
 ```text
-$ grpcurl -d '{"attrs": ["platform", "standard_name"], "include_instances": true}' -plaintext -proto protobuf/datastore.proto 127.0.0.1:50050 datastore.Datastore.GetTSAttrCombos
+$ grpcurl -d '{"attrs": ["platform", "standard_name"], "include_instances": true}' -plaintext -proto protobuf/datastore.proto 127.0.0.1:50050 datastore.Datastore.GetTSAttrGroups
 {
   "groups": [
     {
@@ -337,7 +336,8 @@
           "instrument": "Tn14"
         },
 ...
-=======
+```
+
 ### Get the temporal- and spatial extent of all observations currently in the storage
 
 ```text
@@ -354,7 +354,6 @@
     "top": 55.399166666667
   }
 }
->>>>>>> 0d01f009
 ```
 
 ## Testing the datastore service with a Python client
