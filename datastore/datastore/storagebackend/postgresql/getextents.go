package postgresql

import (
	"database/sql"
	"datastore/common"
	"datastore/datastore"
	"fmt"

	_ "github.com/lib/pq"
	"google.golang.org/grpc/codes"
	"google.golang.org/protobuf/types/known/timestamppb"
)

// createExtQueryVals creates from request values used for querying extentions.
//
// Values to be used for query placeholders are appended to phVals.
//
// Upon success the function returns two values:
// - time filter used in a 'WHERE ... AND ...' clause
// - string metadata ... ditto
// - nil,
// otherwise (..., ..., error).
func createExtQueryVals(request *datastore.GetExtentsRequest, phVals *[]interface{}) (
	string, string, error) {

	loTime, hiTime := common.GetValidTimeRange()
	timeFilter := fmt.Sprintf(`
		((obstime_instant >= to_timestamp(%d)) AND (obstime_instant <= to_timestamp(%d)))
	`, loTime.Unix(), hiTime.Unix())

	stringMdataFilter, err := getStringMdataFilter(request.GetFilter(), phVals)
	if err != nil {
		return "", "", fmt.Errorf("getStringMdataFilter() failed: %v", err)
	}

	return timeFilter, stringMdataFilter, nil
}

// GetExtents ... (see documentation in StorageBackend interface)
func (sbe *PostgreSQL) GetExtents(request *datastore.GetExtentsRequest) (
	*datastore.GetExtentsResponse, codes.Code, string) {

	// get values needed for query
	phVals := []interface{}{} // placeholder values
	timeFilter, stringMdataFilter, err := createExtQueryVals(request, &phVals)
	if err != nil {
<<<<<<< HEAD
		return nil, fmt.Errorf("createQueryVals() failed: %v", err)
	}

	query := fmt.Sprintf(`
		SELECT temp_min, temp_max,
			ST_XMin(spat_ext), ST_YMin(spat_ext), ST_XMax(spat_ext), ST_YMax(spat_ext)
		FROM (
			SELECT min(obstime_instant) AS temp_min, max(obstime_instant) AS temp_max,
				ST_Extent(point::geometry) AS spat_ext
			FROM observation
			JOIN time_series ON observation.ts_id = time_series.id
			JOIN geo_point ON observation.geo_point_id = geo_point.id
			WHERE %s AND %s
		) t
	`, timeFilter, stringMdataFilter)

	row := sbe.Db.QueryRow(query, phVals...)

	var (
		start, end             sql.NullTime
		xmin, ymin, xmax, ymax float64
	)

	err = row.Scan(&start, &end, &xmin, &ymin, &xmax, &ymax)
	if !start.Valid { // indicates no matching rows found!
		return nil, fmt.Errorf("no matching data to compute extensions for")
	} else if err != nil {
		return nil, fmt.Errorf("row.Scan() failed: %v", err)
	}

	return &datastore.GetExtentsResponse{
		TemporalExtent: &datastore.TimeInterval{
			Start: timestamppb.New(start.Time),
			End:   timestamppb.New(end.Time),
		},
		SpatialExtent: &datastore.BoundingBox{
			Left:   xmin,
			Bottom: ymin,
			Right:  xmax,
			Top:    ymax,
		},
	}, nil
=======
		return nil, codes.Internal, fmt.Sprintf("getTemporalExtent() failed: %v", err)
	}

	spatialExtent, err := getSpatialExtent(sbe.Db)
	if err != nil {
		return nil, codes.Internal, fmt.Sprintf("getSpatialExtent() failed: %v", err)
	}

	return &datastore.GetExtentsResponse{
		TemporalExtent: temporalExtent,
		SpatialExtent:  spatialExtent,
	}, codes.OK, ""
>>>>>>> 666d05b0
}<|MERGE_RESOLUTION|>--- conflicted
+++ resolved
@@ -44,8 +44,7 @@
 	phVals := []interface{}{} // placeholder values
 	timeFilter, stringMdataFilter, err := createExtQueryVals(request, &phVals)
 	if err != nil {
-<<<<<<< HEAD
-		return nil, fmt.Errorf("createQueryVals() failed: %v", err)
+		return nil, codes.Internal, fmt.Sprintf("createQueryVals() failed: %v", err)
 	}
 
 	query := fmt.Sprintf(`
@@ -70,9 +69,9 @@
 
 	err = row.Scan(&start, &end, &xmin, &ymin, &xmax, &ymax)
 	if !start.Valid { // indicates no matching rows found!
-		return nil, fmt.Errorf("no matching data to compute extensions for")
+		return nil, codes.NotFound, "no matching data to compute extensions for"
 	} else if err != nil {
-		return nil, fmt.Errorf("row.Scan() failed: %v", err)
+		return nil, codes.Internal, fmt.Sprintf("row.Scan() failed: %v", err)
 	}
 
 	return &datastore.GetExtentsResponse{
@@ -86,19 +85,5 @@
 			Right:  xmax,
 			Top:    ymax,
 		},
-	}, nil
-=======
-		return nil, codes.Internal, fmt.Sprintf("getTemporalExtent() failed: %v", err)
-	}
-
-	spatialExtent, err := getSpatialExtent(sbe.Db)
-	if err != nil {
-		return nil, codes.Internal, fmt.Sprintf("getSpatialExtent() failed: %v", err)
-	}
-
-	return &datastore.GetExtentsResponse{
-		TemporalExtent: temporalExtent,
-		SpatialExtent:  spatialExtent,
 	}, codes.OK, ""
->>>>>>> 666d05b0
 }