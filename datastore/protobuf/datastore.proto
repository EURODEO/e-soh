--- conflicted
+++ resolved
@@ -25,13 +25,12 @@
 
   // retrieve observations from the storage
   rpc GetObservations(GetObsRequest) returns (GetObsResponse);
-<<<<<<< HEAD
 
   // get unique combinations of a set of time series attributes
-  rpc GetTSAttrCombos(GetTSACRequest) returns (GetTSACResponse);
-=======
+  rpc GetTSAttrGroups(GetTSAGRequest) returns (GetTSAGResponse);
+
+  // get temporal and spatial extents of current storage contents
   rpc GetExtents(GetExtentsRequest) returns (GetExtentsResponse);
->>>>>>> 0d01f009
 }
 
 //---------------------------------------------------------------------------
@@ -152,25 +151,32 @@
 
 //---------------------------------------------------------------------------
 
-<<<<<<< HEAD
 message TSMdataGroup {
-  repeated TSMetadata combos = 1;
+  TSMetadata combo = 1;
+  repeated TSMetadata instances = 2;
 }
 
-message GetTSACRequest {
+message GetTSAGRequest {
   repeated string attrs = 1; // one or more TSMetadata field names
   bool include_instances = 2; // whether to include all matching time series instances in response
 }
 
-message GetTSACResponse {
+message GetTSAGResponse {
   repeated TSMdataGroup groups = 1; // zero or more groups of unique combinations of
-  // GetTSACRequest.attrs currently existing in the storage.
-  // The combos array of each group will contain the following info depending on
-  // GetTSACRequest.include_instances:
-  // Case false (default): a single item that contains the GetTSACRequest.attrs in question, with
-  //    all other attributes set to default values (typically empty strings).
-  // Case true: all time series instances that match GetTSACRequest.attrs.
-=======
+  // GetTSAGRequest.attrs currently existing in the storage.
+  //
+  // - The combo of each group always contains the GetTSACRequest.attrs in question, with all other
+  //   attributes set to default values (typically empty strings).
+  //
+  // - If GetTSAGRequest.include_instances is true, the instances array of each group contains
+  //   all time series instances that match GetTSACRequest.attrs (note that GetTSAGRequest.attrs
+  //   will be repeated in each item).
+  //
+  // - If GetTSAGRequest.include_instances is false (the default), the instances arrays are omitted.
+}
+
+//---------------------------------------------------------------------------
+
 message GetExtentsRequest {
   // currently no args
 }
@@ -180,5 +186,4 @@
   string error = 2; // any error description (empty on success)
   TimeInterval temporal_extent = 3;
   BoundingBox spatial_extent = 4;
->>>>>>> 0d01f009
 }