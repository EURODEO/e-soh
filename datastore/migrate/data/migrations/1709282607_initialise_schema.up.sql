CREATE EXTENSION IF NOT EXISTS postgis;

CREATE TABLE time_series (
    id BIGINT PRIMARY KEY GENERATED ALWAYS AS IDENTITY,

	-- --- BEGIN metadata fields that usually don't vary with obs time ---

	-- --- BEGIN non-string metadata -----------------
	link_href TEXT[],
	link_rel TEXT[],
	link_type TEXT[],
	link_hreflang TEXT[],
	link_title TEXT[],
	-- --- END non-string metadata -----------------

	-- --- BEGIN string metadata (handleable with reflection) -----------------
	-- UMC = part of the unique_main constraint
	version TEXT NOT NULL,
	type TEXT NOT NULL,
	title TEXT,
	summary TEXT NOT NULL,
	keywords TEXT NOT NULL,
	keywords_vocabulary TEXT NOT NULL,
	license TEXT NOT NULL,
	conventions TEXT NOT NULL,
	naming_authority TEXT NOT NULL, -- UMC
	creator_type TEXT,
	creator_name TEXT,
	creator_email TEXT,
	creator_url TEXT,
	institution TEXT,
	project TEXT,
	source TEXT,
	platform TEXT NOT NULL, -- UMC
	platform_vocabulary TEXT NOT NULL,
	platform_name TEXT,
	standard_name TEXT NOT NULL, -- UMC
	unit TEXT,
	level TEXT NOT NULL, -- UMC
	function TEXT NOT NULL, -- UMC
	period TEXT NOT NULL, -- UMC
	instrument TEXT NOT NULL, -- UMC
	instrument_vocabulary TEXT NOT NULL,
	parameter_name TEXT NOT NULL,
<<<<<<< HEAD

    -- 1-1 relationship with the columns of the unique_main constraint (typically a hash of those)
	timeseries_id TEXT NOT NULL,

=======
>>>>>>> c163e40f
	-- --- END string metadata -----------------

	-- --- END metadata fields that usually don't vary with obs time ---

	CONSTRAINT unique_main UNIQUE NULLS NOT DISTINCT (naming_authority, platform, standard_name,
		level, function, period, instrument)
);

CREATE TABLE geo_point (
	id BIGINT PRIMARY KEY GENERATED ALWAYS AS IDENTITY,
	point GEOGRAPHY(Point, 4326) NOT NULL UNIQUE
);

CREATE INDEX geo_point_idx ON geo_point USING GIST(point);

CREATE TABLE observation (
	ts_id BIGINT NOT NULL REFERENCES time_series(id) ON DELETE CASCADE,

	-- --- BEGIN metadata fields that usually vary with obs time ---

	-- --- BEGIN non-string metadata -----------------
	-- Refer to geometry via a foreign key to ensure that each distinct geometry is
	-- stored only once in the geo_* table, thus speeding up geo search.
	geo_point_id BIGINT NOT NULL REFERENCES geo_point(id) ON DELETE CASCADE,

	-- --- BEGIN for now support only a single instant for obs time ---------
	obstime_instant timestamptz, -- NOT NULL, but implied by being part of PK; obs time variant 1: single instant
	-- --- END for now support only a single instant for obs time ---------

	pubtime timestamptz NOT NULL, -- required
	-- --- END non-string metadata -----------------

	-- --- BEGIN string metadata (handleable with reflection) -----------------
	id TEXT NOT NULL, -- required
	data_id TEXT NOT NULL, -- required
	history TEXT,
	processing_level TEXT,
	-- --- END string metadata -----------------

	value TEXT NOT NULL, -- obs value (not metadata in a strict sense)

	-- --- END metadata fields that usually vary with obs time ---

	PRIMARY KEY (ts_id, obstime_instant)
);<|MERGE_RESOLUTION|>--- conflicted
+++ resolved
@@ -42,13 +42,9 @@
 	instrument TEXT NOT NULL, -- UMC
 	instrument_vocabulary TEXT NOT NULL,
 	parameter_name TEXT NOT NULL,
-<<<<<<< HEAD
 
     -- 1-1 relationship with the columns of the unique_main constraint (typically a hash of those)
 	timeseries_id TEXT NOT NULL,
-
-=======
->>>>>>> c163e40f
 	-- --- END string metadata -----------------
 
 	-- --- END metadata fields that usually don't vary with obs time ---
