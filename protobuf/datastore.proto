--- conflicted
+++ resolved
@@ -101,19 +101,14 @@
   string level = 23;
   string function = 24;
   string period = 25;
-<<<<<<< HEAD
-  string function = 26;
-  string parameter_name = 27 [json_name = "parameter_name"];
-
-  // a 1-1 relationship with (naming_authority, platform, standard_name, level, function, period,
-  // instrument); typically a hash of those
-  string timeseries_id = 28 [json_name = "timeseries_id"];
-
-=======
   string instrument = 26;
   string instrument_vocabulary = 27 [json_name = "instrument_vocabulary"];
   string parameter_name = 28 [json_name = "parameter_name"];
->>>>>>> c163e40f
+
+  // a 1-1 relationship with (naming_authority, platform, standard_name, level, function, period,
+  // instrument); typically a hash of those
+  string timeseries_id = 29 [json_name = "timeseries_id"];
+
   // --- END string metadata -----------------
 }
 
