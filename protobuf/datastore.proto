syntax = "proto3";

package datastore;

import "google/protobuf/timestamp.proto";

option go_package = "./datastore";

// NOTES:
//
// - A _time series_ is a context defined by a set of metadata (defined in TSMetadata below) that
//   usually does not vary with observaion (time).
//
// - An _observation_ consists of a set of of metadata (defined in ObsMetadata below) that usually
//   varies with observation (time). Note that for simplicity the observation value itself (such as
//   air temperature value 12.7) is also considered a metadata field (although strictly speaking
//   this is the only field that is just data, not metadata).
//
// - There is a 1:N relationship between time series and observations:
//   * A given time series (= unique combination of time series metadata fields) is associated with
//     one or more observations.
//   * A given observation (= unique combination of observation metadata fields) is associated with
//     exactly one time series.
//
// - In the below message definitions, all field names that contain underscores needs to
//   have [json_name = "..."] specified, otherwise e.g. 'a_b' will be formatted as 'aB' in the
//   output.

service Datastore {
  // insert observations into the storage (or update existing ones)
  rpc PutObservations(PutObsRequest) returns (PutObsResponse);

  // retrieve observations from the storage
  rpc GetObservations(GetObsRequest) returns (GetObsResponse);

  // get unique combinations of a set of time series attributes
  rpc GetTSAttrGroups(GetTSAGRequest) returns (GetTSAGResponse);

  // get temporal and spatial extents of current storage contents
  rpc GetExtents(GetExtentsRequest) returns (GetExtentsResponse);
}

//---------------------------------------------------------------------------

message Point { // horizontal position
  double lat = 1; // latitude degrees in range [-90, 90]
  double lon = 2; // longitude degrees in range [-180, 180]
}

message Polygon { // horizontal area; three or more points
  repeated Point points = 1;
}

message BoundingBox {
  double left = 1;
  double bottom = 2;
  double right = 3;
  double top = 4;
}

message TimeInterval {
  google.protobuf.Timestamp start = 1;
  google.protobuf.Timestamp end = 2;
}

message Link {
  string href = 1;
  string rel = 2;
  string type = 3;
  string hreflang = 4;
  string title = 5;
}

message TSMetadata {
  // --- BEGIN non-string metadata -----------------
  repeated Link links = 1;
  // --- END non-string metadata -----------------

  // --- BEGIN string metadata (handleable with reflection) -----------------
  string version = 2;
  string type = 3;
  string title = 4;
  string summary = 5;
  string keywords = 6;
  string keywords_vocabulary = 7 [json_name = "keywords_vocabulary"];
  string license = 8;
  string conventions = 9;
  string naming_authority = 10 [json_name = "naming_authority"];
  string creator_type = 11 [json_name = "creator_type"];
  string creator_name = 12 [json_name = "creator_name"];
  string creator_email = 13 [json_name = "creator_email"];
  string creator_url = 14 [json_name = "creator_url"];
  string institution = 15;
  string project = 16;
  string source = 17;
  string platform = 18;
  string platform_vocabulary = 19 [json_name = "platform_vocabulary"];
  string platform_name = 20 [json_name = "platform_name"];
  string standard_name = 21 [json_name = "standard_name"];
  string unit = 22;
  string level = 23;
  string function = 24;
  string period = 25;
  string instrument = 26;
  string instrument_vocabulary = 27 [json_name = "instrument_vocabulary"];
  string parameter_name = 28 [json_name = "parameter_name"];
  // --- END string metadata -----------------
}

message ObsMetadata {
  // --- BEGIN non-string metadata -----------------
  oneof geometry {
    Point geo_point = 1 [json_name = "geo_point"];
    Polygon geo_polygon = 2 [json_name = "geo_polygon"];
  }
  oneof obstime {
    google.protobuf.Timestamp obstime_instant = 3 [json_name = "obstime_instant"];
    //TimeInterval obstime_interval = 4 [json_name = "obstime_interval"]; -- unsupported for now
  }
  google.protobuf.Timestamp pubtime = 5;
  // --- END non-string metadata -----------------

  // --- BEGIN string metadata (handleable with reflection) -----------------
  string id = 6;
  string data_id = 7 [json_name = "data_id"];
  string history = 8;
  string metadata_id = 9 [json_name = "metadata_id"];
  string processing_level = 10 [json_name = "processing_level"];
  // --- END string metadata -----------------

  string value = 11; // obs value (not metadata in a strict sense)
}

//---------------------------------------------------------------------------

message Metadata1 { // denormalized (more redundancy)
  TSMetadata ts_mdata = 1 [json_name = "ts_mdata"];
  ObsMetadata obs_mdata = 2 [json_name = "obs_mdata"];
}

message Metadata2 { // normalized  (less redundancy)
  TSMetadata ts_mdata = 1 [json_name = "ts_mdata"];
  repeated ObsMetadata obs_mdata = 2 [json_name = "obs_mdata"];
}

//---------------------------------------------------------------------------

message PutObsRequest {
  repeated Metadata1 observations = 1;
}

message PutObsResponse {
  int32 status = 1;
  string error = 2; // any error description (empty on success)
}

//---------------------------------------------------------------------------

message Strings {
  repeated string values = 1;
}

message GetObsRequest {
  // --- BEGIN non-string metadata -------------------------

<<<<<<< HEAD
  // temporal mode
  string temporal_mode = 1; // use 'interval' (the default) to retrieve observations in
  // an interval (defined by temporal) or 'latest' to retrieve the most recent observation
  // of otherwise matching time series

  // temporal spec applicable when temporal_mode = 'interval'
  TimeInterval temporal_interval = 2; // only observations in this time range may be returned
=======
  // --- BEGIN temporal spec ----------------------------------
  bool temporal_latest = 6;
  TimeInterval temporal_interval = 1;

  // combinations:

	// latest | interval       | description
	// -------------------------------------------------------------------------------------
	// false  | not specified  | get all obs. in the entire buffer (typically last 24 hours)
	// false  | specified      | get all obs. in the specified interval
	// true   | not specified  | get the single latest obs. in the entire buffer
	// true   | specified      | get the single latest obs. in the specified interval

  // --- END temporal spec ----------------------------------
>>>>>>> 1b120831

  // spatial filter
  Polygon spatial_area = 3; // if specified, only observations in this area may be returned

  // search wrt. TSMetadata.links
  // TODO - needs special handling

  // --- END non-string metadata -------------------------

  // --- BEGIN string metadata (handleable with reflection) -------------------------

  // general filter
  // - map keys must correspond exactly with string field names in TSMetadata or ObsMetadata
  // - if map key F is specified (where F is for example 'platform'), only observations that match
  //   at least one of these values for F may be returned
  map<string, Strings> filter = 4;

  // --- END string metadata (handleable with reflection) -------------------------

  // Fields to include in GetObsResponse.
  // Case 1: included_response_fields is omitted or empty=> implicitly include all available fields.
  // Case 2: included_response_fields contains one or more fields =>
  //   Each field must be one of the following:
  //     * a reflection-handleable string field in TSMetadata (like 'keywords')
  //       or ObsMetadata (like 'history')
  //     * 'links' (non-string field in TSMedatata)
  //     * 'geo_point' (non-string field in ObsMetadata)
  //     * 'obstime_instant' (--- '' ---)
  //     * 'pubtime' (--- '' ---)
  //     * 'value' (non-reflection handleable string field in ObsMetadata)
  repeated string included_response_fields = 5;

  // repeated string excluded_response_fields = 7; // TODO
}

message GetObsResponse {
  int32 status = 1;
  string error = 2; // any error description (empty on success)
  repeated Metadata2 observations = 3;
}

//---------------------------------------------------------------------------

message TSMdataGroup {
  TSMetadata combo = 1;
  repeated TSMetadata instances = 2;
}

message GetTSAGRequest {
  repeated string attrs = 1; // one or more TSMetadata field names
  bool include_instances = 2 [json_name = ""]; // whether to include all matching time series instances in response
}

message GetTSAGResponse {
  repeated TSMdataGroup groups = 1; // zero or more groups of unique combinations of
  // GetTSAGRequest.attrs currently existing in the storage.
  //
  // - The combo of each group always contains the GetTSACRequest.attrs in question, with all other
  //   attributes set to default values (typically empty strings).
  //
  // - If GetTSAGRequest.include_instances is true, the instances array of each group contains
  //   all time series instances that match GetTSACRequest.attrs (note that GetTSAGRequest.attrs
  //   will be repeated in each item).
  //
  // - If GetTSAGRequest.include_instances is false (the default), the instances arrays are omitted.
}

//---------------------------------------------------------------------------

message GetExtentsRequest {
  // currently no args
}

message GetExtentsResponse {
  int32 status = 1;
  string error = 2; // any error description (empty on success)
  TimeInterval temporal_extent = 3 [json_name = "temporal_extent"];
  BoundingBox spatial_extent = 4 [json_name = "spatial_extent"];
}<|MERGE_RESOLUTION|>--- conflicted
+++ resolved
@@ -163,15 +163,6 @@
 message GetObsRequest {
   // --- BEGIN non-string metadata -------------------------
 
-<<<<<<< HEAD
-  // temporal mode
-  string temporal_mode = 1; // use 'interval' (the default) to retrieve observations in
-  // an interval (defined by temporal) or 'latest' to retrieve the most recent observation
-  // of otherwise matching time series
-
-  // temporal spec applicable when temporal_mode = 'interval'
-  TimeInterval temporal_interval = 2; // only observations in this time range may be returned
-=======
   // --- BEGIN temporal spec ----------------------------------
   bool temporal_latest = 6;
   TimeInterval temporal_interval = 1;
@@ -186,7 +177,6 @@
 	// true   | specified      | get the single latest obs. in the specified interval
 
   // --- END temporal spec ----------------------------------
->>>>>>> 1b120831
 
   // spatial filter
   Polygon spatial_area = 3; // if specified, only observations in this area may be returned
